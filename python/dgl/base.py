--- conflicted
+++ resolved
@@ -19,10 +19,7 @@
 _INTERNAL_COLUMNS = {NTYPE, NID, ETYPE, EID}
 
 def is_internal_column(name):
-<<<<<<< HEAD
-=======
     """Return true if the column name is reversed by DGL."""
->>>>>>> ec2e24be
     return name in _INTERNAL_COLUMNS
 
 def is_all(arg):

from __future__ import absolute_import

import os
<<<<<<< HEAD

__backend__ = os.environ.get('DGLBACKEND', 'pytorch').lower()
=======
__backend__ = os.environ.get('DGLBACKEND', 'mxnet').lower()
>>>>>>> ca6aeeb9
if __backend__ == 'numpy':
    from .numpy import *
elif __backend__ == 'pytorch':
<<<<<<< HEAD
    from .pytorch import *
=======
    from dgl.backend.pytorch import *
elif __backend__ == 'mxnet':
    from dgl.backend.mxnet import *
>>>>>>> ca6aeeb9
else:
    raise Exception("Unsupported backend %s" % __backend__)<|MERGE_RESOLUTION|>--- conflicted
+++ resolved
@@ -1,21 +1,12 @@
 from __future__ import absolute_import
 
 import os
-<<<<<<< HEAD
-
-__backend__ = os.environ.get('DGLBACKEND', 'pytorch').lower()
-=======
 __backend__ = os.environ.get('DGLBACKEND', 'mxnet').lower()
->>>>>>> ca6aeeb9
 if __backend__ == 'numpy':
     from .numpy import *
 elif __backend__ == 'pytorch':
-<<<<<<< HEAD
     from .pytorch import *
-=======
-    from dgl.backend.pytorch import *
 elif __backend__ == 'mxnet':
-    from dgl.backend.mxnet import *
->>>>>>> ca6aeeb9
+    from .mxnet import *
 else:
     raise Exception("Unsupported backend %s" % __backend__)
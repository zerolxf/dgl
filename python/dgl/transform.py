--- conflicted
+++ resolved
@@ -16,11 +16,7 @@
 from .graph import unbatch
 from .convert import graph, bipartite, heterograph
 from . import utils
-<<<<<<< HEAD
-from .base import EID, NID, DGLError
-=======
 from .base import EID, NID, DGLError, is_internal_column
->>>>>>> 26fb54b1
 from . import ndarray as nd
 from .partition import metis_partition_assignment as hetero_metis_partition_assignment
 from .partition import partition_graph_with_halo as hetero_partition_graph_with_halo

"""Module for graph transformation utilities."""

from collections.abc import Iterable, Mapping
from collections import defaultdict
import time
import numpy as np
from scipy import sparse

from ._ffi.function import _init_api
from .graph import DGLGraph
from .heterograph import DGLHeteroGraph, DGLBlock
from . import ndarray as nd
from . import backend as F
from .graph_index import from_coo
from .graph_index import _get_halo_subgraph_inner_node
from .graph import unbatch
from .convert import graph, bipartite, heterograph
from . import utils
<<<<<<< HEAD
from .base import EID, NID, DGLError
=======
from .base import EID, NID, DGLError, is_internal_column
>>>>>>> 4a1a7226
from . import ndarray as nd
from .partition import metis_partition_assignment as hetero_metis_partition_assignment
from .partition import partition_graph_with_halo as hetero_partition_graph_with_halo
from .partition import metis_partition as hetero_metis_partition

__all__ = [
    'line_graph',
    'line_heterograph',
    'khop_adj',
    'khop_graph',
    'reverse',
    'reverse_heterograph',
    'to_simple_graph',
    'to_bidirected',
    'to_bidirected_stale',
    'laplacian_lambda_max',
    'knn_graph',
    'segmented_knn_graph',
    'add_self_loop',
    'remove_self_loop',
    'metapath_reachable_graph',
    'compact_graphs',
    'to_block',
    'to_simple',
    'in_subgraph',
    'out_subgraph',
    'remove_edges',
    'as_immutable_graph',
    'as_heterograph']


def pairwise_squared_distance(x):
    """
    x : (n_samples, n_points, dims)
    return : (n_samples, n_points, n_points)
    """
    x2s = F.sum(x * x, -1, True)
    # assuming that __matmul__ is always implemented (true for PyTorch, MXNet and Chainer)
    return x2s + F.swapaxes(x2s, -1, -2) - 2 * x @ F.swapaxes(x, -1, -2)

#pylint: disable=invalid-name
def knn_graph(x, k):
    """Transforms the given point set to a directed graph, whose coordinates
    are given as a matrix. The predecessors of each point are its k-nearest
    neighbors.

    If a 3D tensor is given instead, then each row would be transformed into
    a separate graph.  The graphs will be unioned.

    Parameters
    ----------
    x : Tensor
        The input tensor.

        If 2D, each row of ``x`` corresponds to a node.

        If 3D, a k-NN graph would be constructed for each row.  Then
        the graphs are unioned.
    k : int
        The number of neighbors

    Returns
    -------
    DGLGraph
        The graph.  The node IDs are in the same order as ``x``.
    """
    if F.ndim(x) == 2:
        x = F.unsqueeze(x, 0)
    n_samples, n_points, _ = F.shape(x)

    dist = pairwise_squared_distance(x)
    k_indices = F.argtopk(dist, k, 2, descending=False)
    dst = F.copy_to(k_indices, F.cpu())

    src = F.zeros_like(dst) + F.reshape(F.arange(0, n_points), (1, -1, 1))

    per_sample_offset = F.reshape(F.arange(0, n_samples) * n_points, (-1, 1, 1))
    dst += per_sample_offset
    src += per_sample_offset
    dst = F.reshape(dst, (-1,))
    src = F.reshape(src, (-1,))
    adj = sparse.csr_matrix(
        (F.asnumpy(F.zeros_like(dst) + 1), (F.asnumpy(dst), F.asnumpy(src))),
        shape=(n_samples * n_points, n_samples * n_points))

    g = DGLGraph(adj, readonly=True)
    return g

#pylint: disable=invalid-name
def segmented_knn_graph(x, k, segs):
    """Transforms the given point set to a directed graph, whose coordinates
    are given as a matrix.  The predecessors of each point are its k-nearest
    neighbors.

    The matrices are concatenated along the first axis, and are segmented by
    ``segs``.  Each block would be transformed into a separate graph.  The
    graphs will be unioned.

    Parameters
    ----------
    x : Tensor
        The input tensor.
    k : int
        The number of neighbors
    segs : iterable of int
        Number of points of each point set.
        Must sum up to the number of rows in ``x``.

    Returns
    -------
    DGLGraph
        The graph.  The node IDs are in the same order as ``x``.
    """
    n_total_points, _ = F.shape(x)
    offset = np.insert(np.cumsum(segs), 0, 0)

    h_list = F.split(x, segs, 0)
    dst = [
        F.argtopk(pairwise_squared_distance(h_g), k, 1, descending=False) +
        int(offset[i])
        for i, h_g in enumerate(h_list)]
    dst = F.cat(dst, 0)
    src = F.arange(0, n_total_points).unsqueeze(1).expand(n_total_points, k)

    dst = F.reshape(dst, (-1,))
    src = F.reshape(src, (-1,))
    adj = sparse.csr_matrix((F.asnumpy(F.zeros_like(dst) + 1), (F.asnumpy(dst), F.asnumpy(src))))

    g = DGLGraph(adj, readonly=True)
    return g

def to_bidirected(g, readonly=None, copy_ndata=True,
                  copy_edata=False, ignore_bipartite=False):
    r"""Convert the graph to a bidirected one.

    For a graph with edges :math:`(i_1, j_1), \cdots, (i_n, j_n)`, this
    function creates a new graph with edges
    :math:`(i_1, j_1), \cdots, (i_n, j_n), (j_1, i_1), \cdots, (j_n, i_n)`.

    For a heterograph with multiple edge types, we can treat edges corresponding
    to each type as a separate graph and convert the graph to a bidirected one
    for each of them.

    Since **to_bidirected is not well defined for unidirectional bipartite graphs**,
    an error will be raised if an edge type of the input heterograph is for a
    unidirectional bipartite graph. We can simply skip the edge types corresponding
    to unidirectional bipartite graphs by specifying ``ignore_bipartite=True``.

    Parameters
    ----------
    g : DGLGraph
        The input graph.
    readonly : bool, default to be True
        Deprecated. There will be no difference between readonly and non-readonly
    copy_ndata: bool, optional
        If True, the node features of the bidirected graph are copied from
        the original graph. If False, the bidirected
        graph will not have any node features.
        (Default: True)
    copy_edata: bool, optional
        If True, the features of the reversed edges will be identical to
        the original ones."
        If False, the bidirected graph will not have any edge
        features.
        (Default: False)
    ignore_bipartite: bool, optional
        If True, unidirectional bipartite graphs are ignored and
        no error is raised. If False, an error  will be raised if
        an edge type of the input heterograph is for a unidirectional
        bipartite graph.

    Returns
    -------
    DGLGraph
        The bidirected graph

    Notes
    -----
    If ``copy_ndata`` is ``True``, same tensors are used as
    the node features of the original graph and the new graph.
    As a result, users should avoid performing in-place operations
    on the node features of the new graph to avoid feature corruption.
    On the contrary, edge features are concatenated,
    and they are not shared due to concatenation.
    For concrete examples, refer to the ``Examples`` section below.


    Examples
    --------
    **Homographs**

    >>> g = dgl.graph(th.tensor([0, 0]), th.tensor([0, 1]))
    >>> bg1 = dgl.to_bidirected(g)
    >>> bg1.edges()
    (tensor([0, 0, 0, 1]), tensor([0, 1, 0, 0]))

    To remove duplicate edges, see :func:to_simple

    **Heterographs with Multiple Edge Types**

    g = dgl.heterograph({
    >>>     ('user', 'wins', 'user'): (th.tensor([0, 2, 0, 2, 2]), th.tensor([1, 1, 2, 1, 0])),
    >>>     ('user', 'plays', 'game'): (th.tensor([1, 2, 1]), th.tensor([2, 1, 1])),
    >>>     ('user', 'follows', 'user'): (th.tensor([1, 2, 1), th.tensor([0, 0, 0]))
    >>> })
    >>> g.nodes['game'].data['hv'] = th.ones(3, 1)
    >>> g.edges['wins'].data['h'] = th.tensor([0, 1, 2, 3, 4])

    The to_bidirected operation is applied to the subgraph
    corresponding to ('user', 'wins', 'user') and the
    subgraph corresponding to ('user', 'follows', 'user).
    The unidirectional bipartite subgraph ('user', 'plays', 'game')
    is ignored. Both the node features and edge features
    are shared.

    >>> bg = dgl.to_bidirected(g, copy_ndata=True,
                               copy_edata=True, ignore_bipartite=True)
    >>> bg.edges(('user', 'wins', 'user'))
    (tensor([0, 2, 0, 2, 2, 1, 1, 2, 1, 0]), tensor([1, 1, 2, 1, 0, 0, 2, 0, 2, 2]))
    >>> bg.edges(('user', 'follows', 'user'))
    (tensor([1, 2, 1, 0, 0, 0]), tensor([0, 0, 0, 1, 2, 1]))
    >>> bg.edges(('user', 'plays', 'game'))
    (th.tensor([1, 2, 1]), th.tensor([2, 1, 1]))
    >>> bg.nodes['game'].data['hv']
    tensor([0, 0, 0])
    >>> bg.edges[('user', 'wins', 'user')].data['h']
    th.tensor([0, 1, 2, 3, 4, 0, 1, 2, 3, 4])
    """
    if readonly is not None:
        dgl_warning("Parameter readonly is deprecated" \
            "There will be no difference between readonly and non-readonly DGLGraph")

    canonical_etypes = g.canonical_etypes
    # fast path
    if ignore_bipartite is False:
        subgs = {}
        for c_etype in canonical_etypes:
            if c_etype[0] != c_etype[2]:
                assert False, "to_bidirected is not well defined for " \
                    "unidirectional bipartite graphs" \
                    ", but {} is unidirectional bipartite".format(c_etype)

            u, v = g.edges(form='uv', order='eid', etype=c_etype)
            subgs[c_etype] = (F.cat([u, v], dim=0), F.cat([v, u], dim=0))

        new_g = heterograph(subgs)
    else:
        subgs = {}
        for c_etype in canonical_etypes:
            if c_etype[0] != c_etype[2]:
                u, v = g.edges(form='uv', order='eid', etype=c_etype)
                subgs[c_etype] = (u, v)
            else:
                u, v = g.edges(form='uv', order='eid', etype=c_etype)
                subgs[c_etype] = (F.cat([u, v], dim=0), F.cat([v, u], dim=0))

        new_g = heterograph(subgs)

    # handle features
    if copy_ndata:
        # for each ntype
        for ntype in g.ntypes:
            # for each data field
            for k in g.nodes[ntype].data:
                new_g.nodes[ntype].data[k] = g.nodes[ntype].data[k]

    if copy_edata:
        # for each etype
        for c_etype in canonical_etypes:
            if c_etype[0] != c_etype[2]:
                # for each data field
                for k in g.edges[c_etype].data:
                    new_g.edges[c_etype].data[k] = g.edges[c_etype].data[k]
            else:
                for k in g.edges[c_etype].data:
                    new_g.edges[c_etype].data[k] = \
                        F.cat([g.edges[c_etype].data[k], g.edges[c_etype].data[k]], dim=0)
    return new_g

def line_graph(g, backtracking=True, shared=False):
    """Return the line graph of this graph.

    Parameters
    ----------
    g : dgl.DGLGraph
        The input graph.
    backtracking : bool, optional
        Whether the returned line graph is backtracking.
    shared : bool, optional
        Whether the returned line graph shares representations with `self`.

    Returns
    -------
    DGLGraph
        The line graph of this graph.
    """
    graph_data = g._graph.line_graph(backtracking)
    node_frame = g._edge_frame if shared else None
    return DGLGraph(graph_data, node_frame)

def line_heterograph(g, backtracking=True):
    """Return the line graph of this graph.

    The graph should be an directed homogeneous graph. Aother type of graphs
    are not supported right now.

    All node features and edge features are not copied to the output

    Parameters
    ----------
    backtracking : bool
        Whether the pair of (v, u) (u, v) edges are treated as linked. Default True.

    Returns
    -------
    G : DGLHeteroGraph
        The line graph of this graph.

    Examples:
    A = [[0, 0, 1],
            [1, 0, 1],
            [1, 1, 0]]
    >>> g = dgl.graph(([0, 1, 1, 2, 2],[2, 0, 2, 0, 1]), 'user', 'follows')
    >>> lg = g.line_graph()
    >>> lg
    ... Graph(num_nodes=5, num_edges=8,
    ... ndata_schemes={}
    ... edata_schemes={})
    >>> lg.edges()
    ... (tensor([0, 0, 1, 2, 2, 3, 4, 4]), tensor([3, 4, 0, 3, 4, 0, 1, 2]))
    >>>
    >>> lg = g.line_graph(backtracking=False)
    >>> lg
    ... Graph(num_nodes=5, num_edges=4,
    ... ndata_schemes={}
    ... edata_schemes={})
    >>> lg.edges()
    ... (tensor([0, 1, 2, 4]), tensor([4, 0, 3, 1]))

    """
    assert g.is_homograph(), \
        'line_heterograph only support directed homogeneous graph right now'

    hgidx = _CAPI_DGLHeteroLineGraph(g._graph, backtracking)
    hg = DGLHeteroGraph(hgidx, g._etypes, g._ntypes)
    return hg

def khop_adj(g, k):
    """Return the matrix of :math:`A^k` where :math:`A` is the adjacency matrix of :math:`g`,
    where a row represents the destination and a column represents the source.

    Parameters
    ----------
    g : dgl.DGLGraph
        The input graph.
    k : int
        The :math:`k` in :math:`A^k`.

    Returns
    -------
    tensor
        The returned tensor, dtype is ``np.float32``.

    Examples
    --------

    >>> import dgl
    >>> g = dgl.DGLGraph()
    >>> g.add_nodes(5)
    >>> g.add_edges([0,1,2,3,4,0,1,2,3,4], [0,1,2,3,4,1,2,3,4,0])
    >>> dgl.khop_adj(g, 1)
    tensor([[1., 0., 0., 0., 1.],
            [1., 1., 0., 0., 0.],
            [0., 1., 1., 0., 0.],
            [0., 0., 1., 1., 0.],
            [0., 0., 0., 1., 1.]])
    >>> dgl.khop_adj(g, 3)
    tensor([[1., 0., 1., 3., 3.],
            [3., 1., 0., 1., 3.],
            [3., 3., 1., 0., 1.],
            [1., 3., 3., 1., 0.],
            [0., 1., 3., 3., 1.]])
    """
    adj_k = g.adjacency_matrix_scipy(return_edge_ids=False) ** k
    return F.tensor(adj_k.todense().astype(np.float32))

def khop_graph(g, k):
    """Return the graph that includes all :math:`k`-hop neighbors of the given graph as edges.
    The adjacency matrix of the returned graph is :math:`A^k`
    (where :math:`A` is the adjacency matrix of :math:`g`).

    Parameters
    ----------
    g : dgl.DGLGraph
        The input graph.
    k : int
        The :math:`k` in `k`-hop graph.

    Returns
    -------
    dgl.DGLGraph
        The returned ``DGLGraph``.

    Examples
    --------

    Below gives an easy example:

    >>> import dgl
    >>> g = dgl.DGLGraph()
    >>> g.add_nodes(3)
    >>> g.add_edges([0, 1], [1, 2])
    >>> g_2 = dgl.transform.khop_graph(g, 2)
    >>> print(g_2.edges())
    (tensor([0]), tensor([2]))

    A more complicated example:

    >>> import dgl
    >>> g = dgl.DGLGraph()
    >>> g.add_nodes(5)
    >>> g.add_edges([0,1,2,3,4,0,1,2,3,4], [0,1,2,3,4,1,2,3,4,0])
    >>> dgl.khop_graph(g, 1)
    DGLGraph(num_nodes=5, num_edges=10,
             ndata_schemes={}
             edata_schemes={})
    >>> dgl.khop_graph(g, 3)
    DGLGraph(num_nodes=5, num_edges=40,
             ndata_schemes={}
             edata_schemes={})
    """
    n = g.number_of_nodes()
    adj_k = g.adjacency_matrix_scipy(transpose=True, return_edge_ids=False) ** k
    adj_k = adj_k.tocoo()
    multiplicity = adj_k.data
    row = np.repeat(adj_k.row, multiplicity)
    col = np.repeat(adj_k.col, multiplicity)
    # TODO(zihao): we should support creating multi-graph from scipy sparse matrix
    # in the future.
    return DGLGraph(from_coo(n, row, col, True))

def reverse(g, copy_ndata=False, copy_edata=False):
    """Return the reverse of a graph
    The reverse (also called converse, transpose) of a directed graph is another directed
    graph on the same nodes with edges reversed in terms of direction.
    Given a :class:`dgl.DGLGraph` object, we return another :class:`dgl.DGLGraph` object
    representing its reverse.

    Parameters
    ----------
    g : dgl.DGLGraph
        The input graph.
    copy_ndata: bool, optional
        If True, node attributes are copied from the original graph to the reversed graph.
        Otherwise the reversed graph will not be initialized with node attributes.
    copy_edata: bool, optional
        If True, edge attributes are copied from the original graph to the reversed graph.
        Otherwise the reversed graph will not have edge attributes.

    Return
    ------
    dgl.DGLGraph
        The reversed graph.

    Notes
    -----
    * We do not dynamically update the topology of a graph once that of its reverse changes.
      This can be particularly problematic when the node/edge attrs are shared. For example,
      if the topology of both the original graph and its reverse get changed independently,
      you can get a mismatched node/edge feature.

    Examples
    --------
    Create a graph to reverse.
    >>> import dgl
    >>> import torch as th
    >>> g = dgl.DGLGraph()
    >>> g.add_nodes(3)
    >>> g.add_edges([0, 1, 2], [1, 2, 0])
    >>> g.ndata['h'] = th.tensor([[0.], [1.], [2.]])
    >>> g.edata['h'] = th.tensor([[3.], [4.], [5.]])
    Reverse the graph and examine its structure.
    >>> rg = g.reverse(copy_ndata=True, copy_edata=True)
    >>> print(rg)
    DGLGraph with 3 nodes and 3 edges.
    Node data: {'h': Scheme(shape=(1,), dtype=torch.float32)}
    Edge data: {'h': Scheme(shape=(1,), dtype=torch.float32)}
    The edges are reversed now.
    >>> rg.has_edges_between([1, 2, 0], [0, 1, 2])
    tensor([1, 1, 1])
    Reversed edges have the same feature as the original ones.
    >>> g.edges[[0, 2], [1, 0]].data['h'] == rg.edges[[1, 0], [0, 2]].data['h']
    tensor([[1],
            [1]], dtype=torch.uint8)
    The node/edge features of the reversed graph share memory with the original
    graph, which is helpful for both forward computation and back propagation.
    >>> g.ndata['h'] = g.ndata['h'] + 1
    >>> rg.ndata['h']
    tensor([[1.],
            [2.],
            [3.]])
    """
    g_reversed = DGLGraph()
    g_reversed.add_nodes(g.number_of_nodes())
    g_edges = g.all_edges(order='eid')
    g_reversed.add_edges(g_edges[1], g_edges[0])
    g_reversed._batch_num_nodes = g._batch_num_nodes
    g_reversed._batch_num_edges = g._batch_num_edges
    if copy_ndata:
        g_reversed._node_frame = g._node_frame
    if copy_edata:
        g_reversed._edge_frame = g._edge_frame
    return g_reversed

def reverse_heterograph(g, copy_ndata=True, copy_edata=False):
    r"""Return the reverse of a graph.

    The reverse (also called converse, transpose) of a graph with edges
    :math:`(i_1, j_1), (i_2, j_2), \cdots` is a new graph with edges
    :math:`(j_1, i_1), (j_2, i_2), \cdots`.

    For a heterograph with multiple edge types, we can treat edges corresponding
    to each type as a separate graph and compute the reverse for each of them.
    If the original edge type is (A, B, C), its reverse will have edge type (C, B, A).

    Given a :class:`dgl.DGLGraph` object, we return another :class:`dgl.DGLGraph`
    object representing its reverse.

    Parameters
    ----------
    g : dgl.DGLGraph
        The input graph.
    copy_ndata: bool, optional
        If True, the node features of the reversed graph are copied from the
        original graph. If False, the reversed graph will not have any node features.
        (Default: True)
    copy_edata: bool, optional
        If True, the edge features of the reversed graph are copied from the
        original graph. If False, the reversed graph will not have any edge features.
        (Default: False)

    Return
    ------
    dgl.DGLGraph
        The reversed graph.

    Notes
    -----
    If ``copy_ndata`` or ``copy_edata`` is ``True``, same tensors will be used for
    the features of the original graph and the reversed graph to save memory cost.
    As a result, users
    should avoid performing in-place operations on the features of the reversed
    graph, which will corrupt the features of the original graph as well. For
    concrete examples, refer to the ``Examples`` section below.

    Examples
    --------
    **Homographs or Heterographs with A Single Edge Type**

    Create a graph to reverse.

    >>> import dgl
    >>> import torch as th
    >>> g = dgl.graph((th.tensor([0, 1, 2]), th.tensor([1, 2, 0])))
    >>> g.ndata['h'] = th.tensor([[0.], [1.], [2.]])
    >>> g.edata['h'] = th.tensor([[3.], [4.], [5.]])

    Reverse the graph.

    >>> rg = dgl.reverse(g, copy_edata=True)
    >>> rg.ndata['h']
    tensor([[0.],
            [1.],
            [2.]])

    The i-th edge in the reversed graph corresponds to the i-th edge in the
    original graph. When ``copy_edata`` is ``True``, they have the same features.

    >>> rg.edges()
    (tensor([1, 2, 0]), tensor([0, 1, 2]))
    >>> rg.edata['h']
    tensor([[3.],
            [4.],
            [5.]])

    **In-place operations on features of one graph will be reflected on features of
    its reverse, which is dangerous. Out-place operations will not be reflected.**

    >>> rg.ndata['h'] += 1
    >>> g.ndata['h']
    tensor([[1.],
            [2.],
            [3.]])
    >>> g.ndata['h'] += 1
    >>> rg.ndata['h']
    tensor([[2.],
            [3.],
            [4.]])
    >>> rg.ndata['h2'] = th.ones(3, 1)
    >>> 'h2' in g.ndata
    False

    **Heterographs with Multiple Edge Types**

    >>> g = dgl.heterograph({
    >>>     ('user', 'follows', 'user'): (th.tensor([0, 2]), th.tensor([1, 2])),
    >>>     ('user', 'plays', 'game'): (th.tensor([1, 2, 1]), th.tensor([2, 1, 1]))
    >>> })
    >>> g.nodes['game'].data['hv'] = th.ones(3, 1)
    >>> g.edges['plays'].data['he'] = th.zeros(3, 1)

    The reverse of the graph above can be obtained by combining the reverse of the
    subgraph corresponding to ('user', 'follows', 'user') and the subgraph corresponding
    to ('user', 'plays', 'game'). The reverse for a graph with relation (h, r, t) will
    have relation (t, r, h).

    >>> rg = dgl.reverse(g, copy_ndata=True)
    >>> rg
    Graph(num_nodes={'game': 3, 'user': 3},
          num_edges={('user', 'follows', 'user'): 2, ('game', 'plays', 'user'): 3},
          metagraph=[('user', 'user'), ('game', 'user')])
    >>> rg.edges(etype='follows')
    (tensor([1, 2]), tensor([0, 2]))
    >>> rg.edges(etype='plays')
    (tensor([2, 1, 1]), tensor([1, 2, 1]))
    >>> rg.nodes['game'].data['hv]
    tensor([[1.],
            [1.],
            [1.]])
    >>> rg.edges['plays'].data
    {}
    """
    # TODO(0.5 release, xiangsx) need to handle BLOCK
    # currently reversing a block results in undefined behavior
    gidx = g._graph.reverse()
    new_g = DGLHeteroGraph(gidx, g.ntypes, g.etypes)

    # handle ndata
    if copy_ndata:
        # for each ntype
        for ntype in g.ntypes:
            # for each data field
            for k in g.nodes[ntype].data:
                new_g.nodes[ntype].data[k] = g.nodes[ntype].data[k]

    # handle edata
    if copy_edata:
        # for each etype
        for etype in g.etypes:
            # for each data field
            for k in g.edges[etype].data:
                new_g.edges[etype].data[k] = g.edges[etype].data[k]

    return new_g

DGLHeteroGraph.reverse = reverse_heterograph

def to_simple_graph(g):
    """Convert the graph to a simple graph with no multi-edge.

    The function generates a new *readonly* graph with no node/edge feature.

    Parameters
    ----------
    g : DGLGraph
        The input graph.

    Returns
    -------
    DGLGraph
        A simple graph.
    """
    gidx = _CAPI_DGLToSimpleGraph(g._graph)
    return DGLGraph(gidx, readonly=True)

def to_bidirected_stale(g, readonly=True):
    """Convert the graph to a bidirected graph.

    The function generates a new graph with no node/edge feature.
    If g has an edge for i->j but no edge for j->i, then the
    returned graph will have both i->j and j->i.

    If the input graph is a multigraph (there are multiple edges from node i to node j),
    the returned graph isn't well defined.

    Parameters
    ----------
    g : DGLGraph
        The input graph.
    readonly : bool, default to be True
        Whether the returned bidirected graph is readonly or not.

    Notes
    -----
    Please make sure g is a single graph, otherwise the return value is undefined.

    Returns
    -------
    DGLGraph

    Examples
    --------
    The following two examples use PyTorch backend, one for non-multi graph
    and one for multi-graph.

    >>> g = dgl.DGLGraph()
    >>> g.add_nodes(2)
    >>> g.add_edges([0, 0], [0, 1])
    >>> bg1 = dgl.to_bidirected(g)
    >>> bg1.edges()
    (tensor([0, 1, 0]), tensor([0, 0, 1]))
    """
    if readonly:
        newgidx = _CAPI_DGLToBidirectedImmutableGraph(g._graph)
    else:
        newgidx = _CAPI_DGLToBidirectedMutableGraph(g._graph)
    return DGLGraph(newgidx)

def laplacian_lambda_max(g):
    """Return the largest eigenvalue of the normalized symmetric laplacian of g.

    The eigenvalue of the normalized symmetric of any graph is less than or equal to 2,
    ref: https://en.wikipedia.org/wiki/Laplacian_matrix#Properties

    Parameters
    ----------
    g : DGLGraph
        The input graph, it should be an undirected graph.

    Returns
    -------
    list :
        Return a list, where the i-th item indicates the largest eigenvalue
        of i-th graph in g.

    Examples
    --------

    >>> import dgl
    >>> g = dgl.DGLGraph()
    >>> g.add_nodes(5)
    >>> g.add_edges([0, 1, 2, 3, 4, 0, 1, 2, 3, 4], [1, 2, 3, 4, 0, 4, 0, 1, 2, 3])
    >>> dgl.laplacian_lambda_max(g)
    [1.809016994374948]
    """
    g_arr = unbatch(g)
    rst = []
    for g_i in g_arr:
        n = g_i.number_of_nodes()
        adj = g_i.adjacency_matrix_scipy(return_edge_ids=False).astype(float)
        norm = sparse.diags(F.asnumpy(g_i.in_degrees()).clip(1) ** -0.5, dtype=float)
        laplacian = sparse.eye(n) - norm * adj * norm
        rst.append(sparse.linalg.eigs(laplacian, 1, which='LM',
                                      return_eigenvectors=False)[0].real)
    return rst

def metapath_reachable_graph(g, metapath):
    """Return a graph where the successors of any node ``u`` are nodes reachable from ``u`` by
    the given metapath.

    If the beginning node type ``s`` and ending node type ``t`` are the same, it will return
    a homogeneous graph with node type ``s = t``.  Otherwise, a unidirectional bipartite graph
    with source node type ``s`` and destination node type ``t`` is returned.

    In both cases, two nodes ``u`` and ``v`` will be connected with an edge ``(u, v)`` if
    there exists one path matching the metapath from ``u`` to ``v``.

    The result graph keeps the node set of type ``s`` and ``t`` in the original graph even if
    they might have no neighbor.

    The features of the source/destination node type in the original graph would be copied to
    the new graph.

    Parameters
    ----------
    g : DGLHeteroGraph
        The input graph
    metapath : list[str or tuple of str]
        Metapath in the form of a list of edge types

    Returns
    -------
    DGLHeteroGraph
        A homogeneous or bipartite graph.
    """
    adj = 1
    index_dtype = g._idtype_str
    for etype in metapath:
        adj = adj * g.adj(etype=etype, scipy_fmt='csr', transpose=True)

    adj = (adj != 0).tocsr()
    srctype = g.to_canonical_etype(metapath[0])[0]
    dsttype = g.to_canonical_etype(metapath[-1])[2]
    if srctype == dsttype:
        assert adj.shape[0] == adj.shape[1]
        new_g = graph(adj, ntype=srctype, index_dtype=index_dtype)
    else:
        new_g = bipartite(adj, utype=srctype, vtype=dsttype, index_dtype=index_dtype)

    for key, value in g.nodes[srctype].data.items():
        new_g.nodes[srctype].data[key] = value
    if srctype != dsttype:
        for key, value in g.nodes[dsttype].data.items():
            new_g.nodes[dsttype].data[key] = value

    return new_g

def add_self_loop(g):
    """Return a new graph containing all the edges in the input graph plus self loops
    of every nodes.
    No duplicate self loop will be added for nodes already having self loops.
    Self-loop edges id are not preserved. All self-loop edges would be added at the end.

    Examples
    ---------

    >>> g = DGLGraph()
    >>> g.add_nodes(5)
    >>> g.add_edges([0, 1, 2], [1, 1, 2])
    >>> new_g = dgl.transform.add_self_loop(g) # Nodes 0, 3, 4 don't have self-loop
    >>> new_g.edges()
    (tensor([0, 0, 1, 2, 3, 4]), tensor([1, 0, 1, 2, 3, 4]))

    Parameters
    ------------
    g: DGLGraph

    Returns
    --------
    DGLGraph
    """
    new_g = DGLGraph()
    new_g.add_nodes(g.number_of_nodes())
    src, dst = g.all_edges(order="eid")
    src = F.zerocopy_to_numpy(src)
    dst = F.zerocopy_to_numpy(dst)
    non_self_edges_idx = src != dst
    nodes = np.arange(g.number_of_nodes())
    new_g.add_edges(src[non_self_edges_idx], dst[non_self_edges_idx])
    new_g.add_edges(nodes, nodes)
    return new_g

def remove_self_loop(g):
    """Return a new graph with all self-loop edges removed

    Examples
    ---------

    >>> g = DGLGraph()
    >>> g.add_nodes(5)
    >>> g.add_edges([0, 1, 2], [1, 1, 2])
    >>> new_g = dgl.transform.remove_self_loop(g) # Nodes 1, 2 have self-loop
    >>> new_g.edges()
    (tensor([0]), tensor([1]))

    Parameters
    ------------
    g: DGLGraph

    Returns
    --------
    DGLGraph
    """
    new_g = DGLGraph()
    new_g.add_nodes(g.number_of_nodes())
    src, dst = g.all_edges(order="eid")
    src = F.zerocopy_to_numpy(src)
    dst = F.zerocopy_to_numpy(dst)
    non_self_edges_idx = src != dst
    new_g.add_edges(src[non_self_edges_idx], dst[non_self_edges_idx])
    return new_g

def reorder_nodes(g, new_node_ids):
    """ Generate a new graph with new node Ids.

    We assign each node in the input graph with a new node Id. This results in
    a new graph.

    Parameters
    ----------
    g : DGLGraph
        The input graph
    new_node_ids : a tensor
        The new node Ids
    Returns
    -------
    DGLGraph
        The graph with new node Ids.
    """
    assert len(new_node_ids) == g.number_of_nodes(), \
            "The number of new node ids must match #nodes in the graph."
    new_node_ids = utils.toindex(new_node_ids)
    sorted_ids, idx = F.sort_1d(new_node_ids.tousertensor())
    assert F.asnumpy(sorted_ids[0]) == 0 \
            and F.asnumpy(sorted_ids[-1]) == g.number_of_nodes() - 1, \
            "The new node Ids are incorrect."
    new_gidx = _CAPI_DGLReorderGraph(g._graph, new_node_ids.todgltensor())
    new_g = DGLGraph(new_gidx)
    new_g.ndata['orig_id'] = idx
    return new_g

def partition_graph_with_halo(g, node_part, extra_cached_hops, reshuffle=False):
    '''Partition a graph.

    Based on the given node assignments for each partition, the function splits
    the input graph into subgraphs. A subgraph may contain HALO nodes which does
    not belong to the partition of a subgraph but are connected to the nodes
    in the partition within a fixed number of hops.

    If `reshuffle` is turned on, the function reshuffles node Ids and edge Ids
    of the input graph before partitioning. After reshuffling, all nodes and edges
    in a partition fall in a contiguous Id range in the input graph.
    The partitioend subgraphs have node data 'orig_id', which stores the node Ids
    in the original input graph.

    Parameters
    ------------
    g: DGLGraph
        The graph to be partitioned
    node_part: 1D tensor
        Specify which partition a node is assigned to. The length of this tensor
        needs to be the same as the number of nodes of the graph. Each element
        indicates the partition Id of a node.
    extra_cached_hops: int
        The number of hops a HALO node can be accessed.
    reshuffle : bool
        Resuffle nodes so that nodes in the same partition are in the same Id range.

    Returns
    --------
    a dict of DGLGraphs
        The key is the partition Id and the value is the DGLGraph of the partition.
    '''
    if isinstance(g, DGLHeteroGraph):
        return hetero_partition_graph_with_halo(g, node_part, extra_cached_hops, reshuffle)
    assert len(node_part) == g.number_of_nodes()
    node_part = utils.toindex(node_part)
    if reshuffle:
        start = time.time()
        node_part = node_part.tousertensor()
        sorted_part, new2old_map = F.sort_1d(node_part)
        new_node_ids = np.zeros((g.number_of_nodes(),), dtype=np.int64)
        new_node_ids[F.asnumpy(new2old_map)] = np.arange(0, g.number_of_nodes())
        g = reorder_nodes(g, new_node_ids)
        node_part = utils.toindex(sorted_part)
        # We reassign edges in in-CSR. In this way, after partitioning, we can ensure
        # that all edges in a partition are in the contiguous Id space.
        orig_eids = _CAPI_DGLReassignEdges(g._graph, True)
        orig_eids = utils.toindex(orig_eids)
        orig_eids = orig_eids.tousertensor()
        orig_nids = g.ndata['orig_id']
        print('Reshuffle nodes and edges: {:.3f} seconds'.format(time.time() - start))

    start = time.time()
    subgs = _CAPI_DGLPartitionWithHalo(g._graph, node_part.todgltensor(), extra_cached_hops)
    # g is no longer needed. Free memory.
    g = None
    print('Split the graph: {:.3f} seconds'.format(time.time() - start))
    subg_dict = {}
    node_part = node_part.tousertensor()
    start = time.time()

    # This creaets a subgraph from subgraphs returned from the CAPI above.
    def create_subgraph(subg, induced_nodes, induced_edges):
        subg1 = DGLGraph(graph_data=subg.graph, readonly=True)
        subg1.ndata[NID] = induced_nodes.tousertensor()
        subg1.edata[EID] = induced_edges.tousertensor()
        return subg1

    for i, subg in enumerate(subgs):
        inner_node = _get_halo_subgraph_inner_node(subg)
        subg = create_subgraph(subg, subg.induced_nodes, subg.induced_edges)
        inner_node = F.zerocopy_from_dlpack(inner_node.to_dlpack())
        subg.ndata['inner_node'] = inner_node
        subg.ndata['part_id'] = F.gather_row(node_part, subg.ndata[NID])
        if reshuffle:
            subg.ndata['orig_id'] = F.gather_row(orig_nids, subg.ndata[NID])
            subg.edata['orig_id'] = F.gather_row(orig_eids, subg.edata[EID])

        if extra_cached_hops >= 1:
            inner_edge = F.zeros((subg.number_of_edges(),), F.int8, F.cpu())
            inner_nids = F.nonzero_1d(subg.ndata['inner_node'])
            # TODO(zhengda) we need to fix utils.toindex() to avoid the dtype cast below.
            inner_nids = F.astype(inner_nids, F.int64)
            inner_eids = subg.in_edges(inner_nids, form='eid')
            inner_edge = F.scatter_row(inner_edge, inner_eids,
                                       F.ones((len(inner_eids),), F.dtype(inner_edge), F.cpu()))
        else:
            inner_edge = F.ones((subg.number_of_edges(),), F.int8, F.cpu())
        subg.edata['inner_edge'] = inner_edge
        subg_dict[i] = subg
    print('Construct subgraphs: {:.3f} seconds'.format(time.time() - start))
    return subg_dict

def metis_partition_assignment(g, k, balance_ntypes=None, balance_edges=False):
    ''' This assigns nodes to different partitions with Metis partitioning algorithm.

    When performing Metis partitioning, we can put some constraint on the partitioning.
    Current, it supports two constrants to balance the partitioning. By default, Metis
    always tries to balance the number of nodes in each partition.

    * `balance_ntypes` balances the number of nodes of different types in each partition.
    * `balance_edges` balances the number of edges in each partition.

    To balance the node types, a user needs to pass a vector of N elements to indicate
    the type of each node. N is the number of nodes in the input graph.

    After the partition assignment, we construct partitions.

    Parameters
    ----------
    g : DGLGraph
        The graph to be partitioned
    k : int
        The number of partitions.
    balance_ntypes : tensor
        Node type of each node
    balance_edges : bool
        Indicate whether to balance the edges.

    Returns
    -------
    a 1-D tensor
        A vector with each element that indicates the partition Id of a vertex.
    '''
    if isinstance(g, DGLHeteroGraph):
        return hetero_metis_partition_assignment(g, k, balance_ntypes, balance_edges)
    # METIS works only on symmetric graphs.
    # The METIS runs on the symmetric graph to generate the node assignment to partitions.
    start = time.time()
    sym_g = to_bidirected_stale(g, readonly=True)
    print('Convert a graph into a bidirected graph: {:.3f} seconds'.format(time.time() - start))
    vwgt = []
    # To balance the node types in each partition, we can take advantage of the vertex weights
    # in Metis. When vertex weights are provided, Metis will tries to generate partitions with
    # balanced vertex weights. A vertex can be assigned with multiple weights. The vertex weights
    # are stored in a vector of N * w elements, where N is the number of vertices and w
    # is the number of weights per vertex. Metis tries to balance the first weight, and then
    # the second weight, and so on.
    # When balancing node types, we use the first weight to indicate the first node type.
    # if a node belongs to the first node type, its weight is set to 1; otherwise, 0.
    # Similary, we set the second weight for the second node type and so on. The number
    # of weights is the same as the number of node types.
    start = time.time()
    if balance_ntypes is not None:
        assert len(balance_ntypes) == g.number_of_nodes(), \
                "The length of balance_ntypes should be equal to #nodes in the graph"
        balance_ntypes = F.tensor(balance_ntypes)
        uniq_ntypes = F.unique(balance_ntypes)
        for ntype in uniq_ntypes:
            vwgt.append(F.astype(balance_ntypes == ntype, F.int64))

    # When balancing edges in partitions, we use in-degree as one of the weights.
    if balance_edges:
        if balance_ntypes is None:
            vwgt.append(F.astype(g.in_degrees(), F.int64))
        else:
            for ntype in uniq_ntypes:
                nids = F.asnumpy(F.nonzero_1d(balance_ntypes == ntype))
                degs = np.zeros((g.number_of_nodes(),), np.int64)
                degs[nids] = F.asnumpy(g.in_degrees(nids))
                vwgt.append(F.tensor(degs))

    # The vertex weights have to be stored in a vector.
    if len(vwgt) > 0:
        vwgt = F.stack(vwgt, 1)
        shape = (np.prod(F.shape(vwgt),),)
        vwgt = F.reshape(vwgt, shape)
        vwgt = F.zerocopy_to_dgl_ndarray(vwgt)
        print('Construct multi-constraint weights: {:.3f} seconds'.format(time.time() - start))
    else:
        vwgt = F.zeros((0,), F.int64, F.cpu())
        vwgt = F.zerocopy_to_dgl_ndarray(vwgt)

    start = time.time()
    node_part = _CAPI_DGLMetisPartition(sym_g._graph, k, vwgt)
    print('Metis partitioning: {:.3f} seconds'.format(time.time() - start))
    if len(node_part) == 0:
        return None
    else:
        node_part = utils.toindex(node_part)
        return node_part.tousertensor()

def metis_partition(g, k, extra_cached_hops=0, reshuffle=False,
                    balance_ntypes=None, balance_edges=False):
    ''' This is to partition a graph with Metis partitioning.

    Metis assigns vertices to partitions. This API constructs subgraphs with the vertices assigned
    to the partitions and their incoming edges. A subgraph may contain HALO nodes which does
    not belong to the partition of a subgraph but are connected to the nodes
    in the partition within a fixed number of hops.

    When performing Metis partitioning, we can put some constraint on the partitioning.
    Current, it supports two constrants to balance the partitioning. By default, Metis
    always tries to balance the number of nodes in each partition.

    * `balance_ntypes` balances the number of nodes of different types in each partition.
    * `balance_edges` balances the number of edges in each partition.

    To balance the node types, a user needs to pass a vector of N elements to indicate
    the type of each node. N is the number of nodes in the input graph.

    If `reshuffle` is turned on, the function reshuffles node Ids and edge Ids
    of the input graph before partitioning. After reshuffling, all nodes and edges
    in a partition fall in a contiguous Id range in the input graph.
    The partitioend subgraphs have node data 'orig_id', which stores the node Ids
    in the original input graph.

    The partitioned subgraph is stored in DGLGraph. The DGLGraph has the `part_id`
    node data that indicates the partition a node belongs to. The subgraphs do not contain
    the node/edge data in the input graph.

    Parameters
    ------------
    g: DGLGraph
        The graph to be partitioned
    k: int
        The number of partitions.
    extra_cached_hops: int
        The number of hops a HALO node can be accessed.
    reshuffle : bool
        Resuffle nodes so that nodes in the same partition are in the same Id range.
    balance_ntypes : tensor
        Node type of each node
    balance_edges : bool
        Indicate whether to balance the edges.

    Returns
    --------
    a dict of DGLGraphs
        The key is the partition Id and the value is the DGLGraph of the partition.
    '''
    if isinstance(g, DGLHeteroGraph):
        return hetero_metis_partition(g, k, extra_cached_hops, reshuffle,
                                      balance_ntypes, balance_edges)
    node_part = metis_partition_assignment(g, k, balance_ntypes, balance_edges)
    if node_part is None:
        return None

    # Then we split the original graph into parts based on the METIS partitioning results.
    return partition_graph_with_halo(g, node_part, extra_cached_hops, reshuffle)

def compact_graphs(graphs, always_preserve=None):
    """Given a list of graphs with the same set of nodes, find and eliminate the common
    isolated nodes across all graphs.

    This function requires the graphs to have the same set of nodes (i.e. the node types
    must be the same, and the number of nodes of each node type must be the same).  The
    metagraph does not have to be the same.

    It finds all the nodes that have zero in-degree and zero out-degree in all the given
    graphs, and eliminates them from all the graphs.

    Useful for graph sampling where we have a giant graph but we only wish to perform
    message passing on a smaller graph with a (tiny) subset of nodes.

    The node and edge features are not preserved.

    Parameters
    ----------
    graphs : DGLHeteroGraph or list[DGLHeteroGraph]
        The graph, or list of graphs
    always_preserve : Tensor or dict[str, Tensor], optional
        If a dict of node types and node ID tensors is given, the nodes of given
        node types would not be removed, regardless of whether they are isolated.
        If a Tensor is given, assume that all the graphs have one (same) node type.

    Returns
    -------
    DGLHeteroGraph or list[DGLHeteroGraph]
        The compacted graph or list of compacted graphs.

        Each returned graph would have a feature ``dgl.NID`` containing the mapping
        of node IDs for each type from the compacted graph(s) to the original graph(s).
        Note that the mapping is the same for all the compacted graphs.

    Bugs
    ----
    This function currently requires that the same node type of all graphs should have
    the same node type ID, i.e. the node types are *ordered* the same.

    Examples
    --------
    The following code constructs a bipartite graph with 20 users and 10 games, but
    only user #1 and #3, as well as game #3 and #5, have connections:

    >>> g = dgl.bipartite([(1, 3), (3, 5)], 'user', 'plays', 'game', num_nodes=(20, 10))

    The following would compact the graph above to another bipartite graph with only
    two users and two games.

    >>> new_g, induced_nodes = dgl.compact_graphs(g)
    >>> induced_nodes
    {'user': tensor([1, 3]), 'game': tensor([3, 5])}

    The mapping tells us that only user #1 and #3 as well as game #3 and #5 are kept.
    Furthermore, the first user and second user in the compacted graph maps to
    user #1 and #3 in the original graph.  Games are similar.

    One can verify that the edge connections are kept the same in the compacted graph.

    >>> new_g.edges(form='all', order='eid', etype='plays')
    (tensor([0, 1]), tensor([0, 1]), tensor([0, 1]))

    When compacting multiple graphs, nodes that do not have any connections in any
    of the given graphs are removed.  So if we compact ``g`` and the following ``g2``
    graphs together:

    >>> g2 = dgl.bipartite([(1, 6), (6, 8)], 'user', 'plays', 'game', num_nodes=(20, 10))
    >>> (new_g, new_g2), induced_nodes = dgl.compact_graphs([g, g2])
    >>> induced_nodes
    {'user': tensor([1, 3, 6]), 'game': tensor([3, 5, 6, 8])}

    Then one can see that user #1 from both graphs, users #3 from the first graph, as
    well as user #6 from the second graph, are kept.  Games are similar.

    Similarly, one can also verify the connections:

    >>> new_g.edges(form='all', order='eid', etype='plays')
    (tensor([0, 1]), tensor([0, 1]), tensor([0, 1]))
    >>> new_g2.edges(form='all', order='eid', etype='plays')
    (tensor([0, 2]), tensor([2, 3]), tensor([0, 1]))
    """
    return_single = False
    if not isinstance(graphs, Iterable):
        graphs = [graphs]
        return_single = True
    if len(graphs) == 0:
        return []

    # Ensure the node types are ordered the same.
    # TODO(BarclayII): we ideally need to remove this constraint.
    ntypes = graphs[0].ntypes
    graph_dtype = graphs[0]._idtype_str
    graph_ctx = graphs[0]._graph.ctx
    for g in graphs:
        assert ntypes == g.ntypes, \
            ("All graphs should have the same node types in the same order, got %s and %s" %
             ntypes, g.ntypes)
        assert graph_dtype == g._idtype_str, "Expect graph data type to be {}, but got {}".format(
            graph_dtype, g._idtype_str)
        assert graph_ctx == g._graph.ctx, "Expect graph device to be {}, but got {}".format(
            graph_ctx, g._graph.ctx)

    # Process the dictionary or tensor of "always preserve" nodes
    if always_preserve is None:
        always_preserve = {}
    elif not isinstance(always_preserve, Mapping):
        if len(ntypes) > 1:
            raise ValueError("Node type must be given if multiple node types exist.")
        always_preserve = {ntypes[0]: always_preserve}

    always_preserve_nd = []
    for ntype in ntypes:
        nodes = always_preserve.get(ntype, None)
        if nodes is None:
            nodes = nd.empty([0], graph_dtype, graph_ctx)
        else:
            nodes = F.zerocopy_to_dgl_ndarray(nodes)
        always_preserve_nd.append(nodes)

    # Compact and construct heterographs
    new_graph_indexes, induced_nodes = _CAPI_DGLCompactGraphs(
        [g._graph for g in graphs], always_preserve_nd)
    induced_nodes = [F.zerocopy_from_dgl_ndarray(nodes) for nodes in induced_nodes]

    new_graphs = [
        DGLHeteroGraph(new_graph_index, graph.ntypes, graph.etypes)
        for new_graph_index, graph in zip(new_graph_indexes, graphs)]
    for g in new_graphs:
        for i, ntype in enumerate(graphs[0].ntypes):
            g.nodes[ntype].data[NID] = induced_nodes[i]
    if return_single:
        new_graphs = new_graphs[0]

    return new_graphs

def to_block(g, dst_nodes=None, include_dst_in_src=True, copy_ndata=True, copy_edata=True):
    """Convert a graph into a bipartite-structured "block" for message passing.

    A block graph is uni-directional bipartite graph consisting of two sets of nodes
    SRC and DST. Each set can have many node types while all the edges are from SRC
    nodes to DST nodes.

    Specifically, for each relation graph of canonical edge type ``(utype, etype, vtype)``,
    node type ``utype`` belongs to SRC while ``vtype`` belongs to DST.
    Edges from node type ``utype`` to node type ``vtype`` are preserved. If
    ``utype == vtype``, the result graph will have two node types of the same name ``utype``,
    but one belongs to SRC while the other belongs to DST. This is because although
    they have the same name, their node ids are relabeled differently (see below). In
    both cases, the canonical edge type in the new graph is still
    ``(utype, etype, vtype)``, so there is no difference when referring to it.

    Moreover, the function also relabels node ids in each type to make the graph more compact.
    Specifically, the nodes of type ``vtype`` would contain the nodes that have at least one
    inbound edge of any type, while ``utype`` would contain all the DST nodes of type ``vtype``,
    as well as the nodes that have at least one outbound edge to any DST node.

    Since DST nodes are included in SRC nodes, a common requirement is to fetch
    the DST node features from the SRC nodes features. To avoid expensive sparse lookup,
    the function assures that the DST nodes in both SRC and DST sets have the same ids.
    As a result, given the node feature tensor ``X`` of type ``utype``,
    the following code finds the corresponding DST node features of type ``vtype``:

    .. code::

        X[:block.number_of_nodes('DST/vtype')]

    If the ``dst_nodes`` argument is given, the DST nodes would contain the given nodes.
    Otherwise, the DST nodes would be determined by DGL via the rules above.

    Parameters
    ----------
    graph : DGLHeteroGraph
        The graph.
    dst_nodes : Tensor or dict[str, Tensor], optional
        Optional DST nodes. If a tensor is given, the graph must have only one node type.
    include_dst_in_src : bool
        If False, do not include DST nodes in SRC nodes.
        (Default: True)
    copy_ndata : bool, optional
        If True, the source and destination node features of the block are copied from the
        original graph.
        If False, the block will not have any node features.
        (Default: True)
    copy_edata: bool, optional
        If True, the edge features of the block are copied from the origianl graph.
        If False, the simple graph will not have any edge features.
        (Default: True)

    Returns
    -------
    DGLHeteroGraph
        The new graph describing the block.

        The node IDs induced for each type in both sides would be stored in feature
        ``dgl.NID``.

        The edge IDs induced for each type would be stored in feature ``dgl.EID``.

    Notes
    -----
    This function is primarily for creating the structures for efficient
    computation of message passing.  See [TODO] for a detailed example.

    Examples
    --------
    Converting a homogeneous graph to a block as described above:
    >>> g = dgl.graph([(0, 1), (1, 2), (2, 3)])
    >>> block = dgl.to_block(g, torch.LongTensor([3, 2]))

    The right hand side nodes would be exactly the same as the ones given: [3, 2].
    >>> induced_dst = block.dstdata[dgl.NID]
    >>> induced_dst
    tensor([3, 2])

    The first few nodes of the left hand side nodes would also be exactly the same as
    the ones given.  The rest of the nodes are the ones necessary for message passing
    into nodes 3, 2.  This means that the node 1 would be included.
    >>> induced_src = block.srcdata[dgl.NID]
    >>> induced_src
    tensor([3, 2, 1])

    We can notice that the first two nodes are identical to the given nodes as well as
    the right hand side nodes.

    The induced edges can also be obtained by the following:
    >>> block.edata[dgl.EID]
    tensor([2, 1])

    This indicates that edge (2, 3) and (1, 2) are included in the result graph.  We can
    verify that the first edge in the block indeed maps to the edge (2, 3), and the
    second edge in the block indeed maps to the edge (1, 2):
    >>> src, dst = block.edges(order='eid')
    >>> induced_src[src], induced_dst[dst]
    (tensor([2, 1]), tensor([3, 2]))

    Converting a heterogeneous graph to a block is similar, except that when specifying
    the right hand side nodes, you have to give a dict:
    >>> g = dgl.bipartite([(0, 1), (1, 2), (2, 3)], utype='A', vtype='B')

    If you don't specify any node of type A on the right hand side, the node type ``A``
    in the block would have zero nodes on the DST side.
    >>> block = dgl.to_block(g, {'B': torch.LongTensor([3, 2])})
    >>> block.number_of_dst_nodes('A')
    0
    >>> block.number_of_dst_nodes('B')
    2
    >>> block.dstnodes['B'].data[dgl.NID]
    tensor([3, 2])

    The left hand side would contain all the nodes on the right hand side:
    >>> block.srcnodes['B'].data[dgl.NID]
    tensor([3, 2])

    As well as all the nodes that have connections to the nodes on the right hand side:
    >>> block.srcnodes['A'].data[dgl.NID]
    tensor([2, 1])
    """
    if dst_nodes is None:
        # Find all nodes that appeared as destinations
        dst_nodes = defaultdict(list)
        for etype in g.canonical_etypes:
            _, dst = g.edges(etype=etype)
            dst_nodes[etype[2]].append(dst)
        dst_nodes = {ntype: F.unique(F.cat(values, 0)) for ntype, values in dst_nodes.items()}
    elif not isinstance(dst_nodes, Mapping):
        # dst_nodes is a Tensor, check if the g has only one type.
        if len(g.ntypes) > 1:
            raise ValueError(
                'Graph has more than one node type; please specify a dict for dst_nodes.')
        dst_nodes = {g.ntypes[0]: dst_nodes}
    dst_nodes = {
        ntype: utils.toindex(nodes, g._idtype_str).tousertensor()
        for ntype, nodes in dst_nodes.items()}

    # dst_nodes is now a dict
    dst_nodes_nd = []
    for ntype in g.ntypes:
        nodes = dst_nodes.get(ntype, None)
        if nodes is not None:
            dst_nodes_nd.append(F.zerocopy_to_dgl_ndarray(nodes))
        else:
            dst_nodes_nd.append(nd.NULL[g._idtype_str])

    new_graph_index, src_nodes_nd, induced_edges_nd = _CAPI_DGLToBlock(
        g._graph, dst_nodes_nd, include_dst_in_src)

    # The new graph duplicates the original node types to SRC and DST sets.
    new_ntypes = ([ntype for ntype in g.ntypes], [ntype for ntype in g.ntypes])
    new_graph = DGLBlock(new_graph_index, new_ntypes, g.etypes)
    assert new_graph.is_unibipartite  # sanity check

    src_node_id = {
        ntype: F.zerocopy_from_dgl_ndarray(src)
        for ntype, src in zip(g.ntypes, src_nodes_nd)}
    dst_node_id = {
        ntype: dst_nodes.get(ntype, F.tensor([], dtype=g.idtype))
        for ntype in g.ntypes}
    edge_id = {
        canonical_etype: F.zerocopy_from_dgl_ndarray(edges)
        for canonical_etype, edges in zip(g.canonical_etypes, induced_edges_nd)}

    if copy_ndata:
        for ntype in g.ntypes:
            src = src_node_id[ntype]
            dst = dst_node_id[ntype]
            for key, value in g.nodes[ntype].data.items():
<<<<<<< HEAD
=======
                if is_internal_column(key):
                    continue
>>>>>>> 4a1a7226
                ctx = F.context(value)
                new_graph.srcnodes[ntype].data[key] = F.gather_row(value, F.copy_to(src, ctx))
                new_graph.dstnodes[ntype].data[key] = F.gather_row(value, F.copy_to(dst, ctx))
    if copy_edata:
        for canonical_etype in g.canonical_etypes:
            eid = edge_id[canonical_etype]
            for key, value in g.edges[canonical_etype].data.items():
<<<<<<< HEAD
=======
                if is_internal_column(key):
                    continue
>>>>>>> 4a1a7226
                ctx = F.context(value)
                new_graph.edges[canonical_etype].data[key] = F.gather_row(
                    value, F.copy_to(eid, ctx))

    for i, ntype in enumerate(g.ntypes):
        new_graph.srcnodes[ntype].data[NID] = F.zerocopy_from_dgl_ndarray(src_nodes_nd[i])
        if ntype in dst_nodes:
            new_graph.dstnodes[ntype].data[NID] = dst_nodes[ntype]
        else:
            # For empty dst node sets, still create empty mapping arrays.
            new_graph.dstnodes[ntype].data[NID] = F.tensor([], dtype=g.idtype)

    for i, canonical_etype in enumerate(g.canonical_etypes):
        induced_edges = F.zerocopy_from_dgl_ndarray(induced_edges_nd[i])
        new_graph.edges[canonical_etype].data[EID] = induced_edges

    return new_graph

def remove_edges(g, edge_ids):
    """Return a new graph with given edge IDs removed.

    The nodes are preserved.

    Parameters
    ----------
    graph : DGLHeteroGraph
        The graph
    edge_ids : Tensor or dict[etypes, Tensor]
        The edge IDs for each edge type.

    Returns
    -------
    DGLHeteroGraph
        The new graph.
        The edge ID mapping from the new graph to the original graph is stored as
        ``dgl.EID`` on edge features.
    """
    if not isinstance(edge_ids, Mapping):
        if len(g.etypes) != 1:
            raise ValueError(
                "Graph has more than one edge type; specify a dict for edge_id instead.")
        edge_ids = {g.canonical_etypes[0]: edge_ids}

    edge_ids_nd = [nd.NULL[g._idtype_str]] * len(g.etypes)
    for key, value in edge_ids.items():
        if value.dtype != g.idtype:
            # if didn't check, this function still works, but returns wrong result
            raise utils.InconsistentDtypeException("Expect edge id tensors({}) to have \
         the same index type as graph({})".format(value.dtype, g.idtype))
        edge_ids_nd[g.get_etype_id(key)] = F.zerocopy_to_dgl_ndarray(value)
    new_graph_index, induced_eids_nd = _CAPI_DGLRemoveEdges(g._graph, edge_ids_nd)

    new_graph = DGLHeteroGraph(new_graph_index, g.ntypes, g.etypes)
    for i, canonical_etype in enumerate(g.canonical_etypes):
        data = induced_eids_nd[i]
        if len(data) == 0:
            # Empty means that either
            # (1) no edges are removed and edges are not shuffled.
            # (2) all edges are removed.
            # The following statement deals with both cases.
            new_graph.edges[canonical_etype].data[EID] = F.arange(
                0, new_graph.number_of_edges(canonical_etype))
        else:
            new_graph.edges[canonical_etype].data[EID] = F.zerocopy_from_dgl_ndarray(data)

    return new_graph

def in_subgraph(g, nodes):
    """Extract the subgraph containing only the in edges of the given nodes.

    The subgraph keeps the same type schema and the cardinality of the original one.
    Node/edge features are not preserved. The original IDs
    the extracted edges are stored as the `dgl.EID` feature in the returned graph.

    Parameters
    ----------
    g : DGLHeteroGraph
        Full graph structure.
    nodes : tensor or dict
        Node ids to sample neighbors from. The allowed types
        are dictionary of node types to node id tensors, or simply node id tensor if
        the given graph g has only one type of nodes.

    Returns
    -------
    DGLHeteroGraph
        The subgraph.
    """
    if not isinstance(nodes, dict):
        if len(g.ntypes) > 1:
            raise DGLError("Must specify node type when the graph is not homogeneous.")
        nodes = {g.ntypes[0] : nodes}
    nodes_all_types = []
    for ntype in g.ntypes:
        if ntype in nodes:
            nodes_all_types.append(utils.toindex(nodes[ntype], g._idtype_str).todgltensor())
        else:
            nodes_all_types.append(nd.NULL[g._idtype_str])

    subgidx = _CAPI_DGLInSubgraph(g._graph, nodes_all_types)
    induced_edges = subgidx.induced_edges
    ret = DGLHeteroGraph(subgidx.graph, g.ntypes, g.etypes)
    for i, etype in enumerate(ret.canonical_etypes):
        ret.edges[etype].data[EID] = induced_edges[i].tousertensor()
    return ret

def out_subgraph(g, nodes):
    """Extract the subgraph containing only the out edges of the given nodes.

    The subgraph keeps the same type schema and the cardinality of the original one.
    Node/edge features are not preserved. The original IDs
    the extracted edges are stored as the `dgl.EID` feature in the returned graph.

    Parameters
    ----------
    g : DGLHeteroGraph
        Full graph structure.
    nodes : tensor or dict
        Node ids to sample neighbors from. The allowed types
        are dictionary of node types to node id tensors, or simply node id tensor if
        the given graph g has only one type of nodes.

    Returns
    -------
    DGLHeteroGraph
        The subgraph.
    """
    if not isinstance(nodes, dict):
        if len(g.ntypes) > 1:
            raise DGLError("Must specify node type when the graph is not homogeneous.")
        nodes = {g.ntypes[0] : nodes}
    nodes_all_types = []
    for ntype in g.ntypes:
        if ntype in nodes:
            nodes_all_types.append(utils.toindex(nodes[ntype], g._idtype_str).todgltensor())
        else:
            nodes_all_types.append(nd.NULL[g._idtype_str])

    subgidx = _CAPI_DGLOutSubgraph(g._graph, nodes_all_types)
    induced_edges = subgidx.induced_edges
    ret = DGLHeteroGraph(subgidx.graph, g.ntypes, g.etypes)
    for i, etype in enumerate(ret.canonical_etypes):
        ret.edges[etype].data[EID] = induced_edges[i].tousertensor()
    return ret

def to_simple(g, return_counts='count', writeback_mapping=False, copy_ndata=True, copy_edata=False):
    r"""Convert a graph to a simple graph without duplicate edges.

    For a heterograph with multiple edge types, we
    treat edges corresponding
    to each type as a separate graph and convert each
    of them to a simple graph.

    When writeback_mapping=True, an extra mapping is returned.
    For the edges in the original graph,
    a writeback mapping is a tensor recording their new
    ids in the simple graph. If the graph has
    only one edge type, a single tensor is returned.
    If the graph has multiple edge types, a dictionary
    of tensor is returned using canonical edge types
    as the key.

    Given a :class:`dgl.DGLGraph` object, we return
    another :class:`dgl.DGLGraph` object representing the
    simple graph corresponding to it.


    Parameters
    ----------
    g : DGLGraph
        The input graph.
    return_counts : str, optional
        If given, the count of each edge in the original graph
        will be stored as edge features under the name
        eturn_counts.
        (Default: "count")
    writeback_mapping: bool, optional
        If True, a write back mapping is returned for each edge
        type subgraph. If False, only the simple graph is returned.
        (Default: False)
    copy_ndata: bool, optional
        If True, the node features of the simple graph are copied
        from the original graph. If False, the simple
        graph will not have any node features.
        (Default: True)
    copy_edata: bool, optional
        If True, the edge features of the simple graph are copied
        from the original graph. If there exists duplicate edges between
        two nodes (u, v), the feature of the edge is randomly selected
        from one of the duplicate edges.
        If False, the simple graph will not have any edge features.
        (Default: False)

    Returns
    -------
    DGLGraph
        A simple graph.
    tensor or dict of tensor
        If writeback_mapping is True, the writeback
        mapping is returned. If the graph has only
        one edge type, a tensor is returned. If the
        graph has multiple edge types, a dictionary
        of tensor is return.

    If ``copy_ndata`` is ``True``, same tensors will be used for
    the features of the original graph and the to_simpled graph. As a result, users
    should avoid performing in-place operations on the features of the to_simpled
    graph, which will corrupt the features of the original graph as well. For
    concrete examples, refer to the ``Examples`` section below.

    Examples
    --------
    **Homographs or Heterographs with A Single Edge Type**

    Create a graph for demonstrating to_simple API.
    In the original graph, there are multiple edges between 1 and 2.

    >>> import dgl
    >>> import torch as th
    >>> g = dgl.graph((th.tensor([0, 1, 2, 1]), th.tensor([1, 2, 0, 2])))
    >>> g.ndata['h'] = th.tensor([[0.], [1.], [2.]])
    >>> g.edata['h'] = th.tensor([[3.], [4.], [5.], [6.]])

    Convert the graph to a simple graph. The return counts is
    stored in the edge feature 'cnt' and the writeback mapping
    is returned in a tensor.

    >>> sg, wm = dgl.to_simple(g, return_counts='cnt', writeback_mapping=True)
    >>> sg.ndata['h']
    tensor([[0.],
            [1.],
            [2.]])
    >>> u, v, eid = sg.edges(form='all')
    >>> u
    tensor([0, 1, 2])
    >>> v
    tensor([1, 2, 0])
    >>> eid
    tensor([0, 1, 2])
    >>> sg.edata['cnt']
    tensor([1, 2, 1])
    >>> wm
    tensor([0, 1, 2, 1])
    >>> 'h' in g.edata
    False

    **In-place operations on features of one graph will be reflected on features of
    the simple graph, which is dangerous. Out-place operations will not be reflected.**

    >>> sg.ndata['h'] += 1
    >>> g.ndata['h']
    tensor([[1.],
            [2.],
            [3.]])
    >>> g.ndata['h'] += 1
    >>> sg.ndata['h']
    tensor([[2.],
            [3.],
            [4.]])
    >>> sg.ndata['h2'] = th.ones(3, 1)
    >>> 'h2' in g.ndata
    False

    **Heterographs with Multiple Edge Types**

    >>> g = dgl.heterograph({
    >>>     ('user', 'wins', 'user'): (th.tensor([0, 2, 0, 2, 2]), th.tensor([1, 1, 2, 1, 0])),
    >>>     ('user', 'plays', 'game'): (th.tensor([1, 2, 1]), th.tensor([2, 1, 1]))
    >>> })
    >>> g.nodes['game'].data['hv'] = th.ones(3, 1)
    >>> g.edges['plays'].data['he'] = th.zeros(3, 1)

    The to_simple operation is applied to the subgraph
    corresponding to ('user', 'wins', 'user') and the
    subgraph corresponding to ('user', 'plays', 'game').
    The return counts is stored in the default edge feature
    'count'.

    >>> sg, wm = dgl.to_simple(g, copy_ndata=False, writeback_mapping=True)
    >>> sg
    Graph(num_nodes={'game': 3, 'user': 3},
          num_edges={('user', 'wins', 'user'): 4, ('game', 'plays', 'user'): 3},
          metagraph=[('user', 'user'), ('game', 'user')])
    >>> sg.edges(etype='wins')
    (tensor([0, 2, 0, 2]), tensor([1, 1, 2, 0]))
    >>> wm[('user', 'wins', 'user')]
    tensor([0, 1, 2, 1, 3])
    >>> sg.edges(etype='plays')
    (tensor([2, 1, 1]), tensor([1, 2, 1]))
    >>> wm[('user', 'plays', 'game')]
    tensor([0, 1, 2])
    >>> 'hv' in sg.nodes['game'].data
    False
    >>> 'he' in sg.edges['plays'].data
    False
    >>> sg.edata['count']
    {('user', 'wins', 'user'): tensor([1, 2, 1, 1])
     ('user', 'plays', 'game'): tensor([1, 1, 1])}
    """
    simple_graph_index, counts, edge_maps = _CAPI_DGLToSimpleHetero(g._graph)
    simple_graph = DGLHeteroGraph(simple_graph_index, g.ntypes, g.etypes)
    counts = [F.zerocopy_from_dgl_ndarray(count) for count in counts]
    edge_maps = [F.zerocopy_from_dgl_ndarray(edge_map) for edge_map in edge_maps]

    if return_counts is not None:
        for count, canonical_etype in zip(counts, g.canonical_etypes):
            simple_graph.edges[canonical_etype].data[return_counts] = count

    if copy_ndata:
        for ntype in g.ntypes:
            for key in g.nodes[ntype].data:
                simple_graph.nodes[ntype].data[key] = g.nodes[ntype].data[key]

    if copy_edata:
        for i, c_etype in enumerate(g.canonical_etypes):
            for key in g.edges[c_etype].data:
                feat_idx = F.asnumpy(edge_maps[i])
                _, indices = np.unique(feat_idx, return_index=True)
                simple_graph.edges[c_etype].data[key] = \
                    F.gather_row(g.edges[c_etype].data[key],
                                 F.copy_to(F.tensor(indices),
                                           F.context(g.edges[c_etype].data[key])))

    if writeback_mapping:
        # single edge type
        if len(edge_maps) == 1:
            return simple_graph, edge_maps[0]
        # multiple edge type
        else:
            wb_map = {}
            for edge_map, canonical_etype in zip(edge_maps, g.canonical_etypes):
                wb_map[canonical_etype] = edge_map
            return simple_graph, wb_map

    return simple_graph

DGLHeteroGraph.to_simple = to_simple

def as_heterograph(g, ntype='_U', etype='_E'):
    """Convert a DGLGraph to a DGLHeteroGraph with one node and edge type.

    Node and edge features are preserved. Returns 64 bits graph

    Parameters
    ----------
    g : DGLGraph
        The graph
    ntype : str, optional
        The node type name
    etype : str, optional
        The edge type name

    Returns
    -------
    DGLHeteroGraph
        The heterograph.
    """
    hgi = _CAPI_DGLAsHeteroGraph(g._graph)
    hg = DGLHeteroGraph(hgi, [ntype], [etype])
    hg.ndata.update(g.ndata)
    hg.edata.update(g.edata)
    return hg

def as_immutable_graph(hg):
    """Convert a DGLHeteroGraph with one node and edge type into a DGLGraph.

    Node and edge features are preserved.

    Parameters
    ----------
    g : DGLHeteroGraph
        The heterograph

    Returns
    -------
    DGLGraph
        The graph.
    """
    gidx = _CAPI_DGLAsImmutableGraph(hg._graph)
    g = DGLGraph(gidx)
    g.ndata.update(hg.ndata)
    g.edata.update(hg.edata)
    return g

_init_api("dgl.transform")<|MERGE_RESOLUTION|>--- conflicted
+++ resolved
@@ -16,11 +16,7 @@
 from .graph import unbatch
 from .convert import graph, bipartite, heterograph
 from . import utils
-<<<<<<< HEAD
-from .base import EID, NID, DGLError
-=======
 from .base import EID, NID, DGLError, is_internal_column
->>>>>>> 4a1a7226
 from . import ndarray as nd
 from .partition import metis_partition_assignment as hetero_metis_partition_assignment
 from .partition import partition_graph_with_halo as hetero_partition_graph_with_halo
@@ -1469,11 +1465,8 @@
             src = src_node_id[ntype]
             dst = dst_node_id[ntype]
             for key, value in g.nodes[ntype].data.items():
-<<<<<<< HEAD
-=======
                 if is_internal_column(key):
                     continue
->>>>>>> 4a1a7226
                 ctx = F.context(value)
                 new_graph.srcnodes[ntype].data[key] = F.gather_row(value, F.copy_to(src, ctx))
                 new_graph.dstnodes[ntype].data[key] = F.gather_row(value, F.copy_to(dst, ctx))
@@ -1481,11 +1474,8 @@
         for canonical_etype in g.canonical_etypes:
             eid = edge_id[canonical_etype]
             for key, value in g.edges[canonical_etype].data.items():
-<<<<<<< HEAD
-=======
                 if is_internal_column(key):
                     continue
->>>>>>> 4a1a7226
                 ctx = F.context(value)
                 new_graph.edges[canonical_etype].data[key] = F.gather_row(
                     value, F.copy_to(eid, ctx))

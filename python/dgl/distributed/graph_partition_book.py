"""Define graph partition book."""

import numpy as np

from .. import backend as F
from ..base import NID, EID
from .. import utils
from .shared_mem_utils import _to_shared_mem, _get_ndata_path, _get_edata_path, DTYPE_DICT
from .._ffi.ndarray import empty_shared_mem

def _move_metadata_to_shared_mam(graph_name, num_nodes, num_edges, part_id,
                                 num_partitions, node_map, edge_map):
    ''' Move all metadata to the shared memory.

    We need these metadata to construct graph partition book.
    '''
    meta = _to_shared_mem(F.tensor([num_nodes, num_edges,
                                    num_partitions, part_id]),
                          _get_ndata_path(graph_name, 'meta'))
    node_map = _to_shared_mem(node_map, _get_ndata_path(graph_name, 'node_map'))
    edge_map = _to_shared_mem(edge_map, _get_edata_path(graph_name, 'edge_map'))
    return meta, node_map, edge_map

def _get_shared_mem_metadata(graph_name):
    ''' Get the metadata of the graph through shared memory.

    The metadata includes the number of nodes and the number of edges. In the future,
    we can add more information, especially for heterograph.
    '''
    shape = (4,)
    dtype = F.int64
    dtype = DTYPE_DICT[dtype]
    data = empty_shared_mem(_get_ndata_path(graph_name, 'meta'), False, shape, dtype)
    dlpack = data.to_dlpack()
    meta = F.asnumpy(F.zerocopy_from_dlpack(dlpack))
    num_nodes, num_edges, num_partitions, part_id = meta[0], meta[1], meta[2], meta[3]

    # Load node map
    data = empty_shared_mem(_get_ndata_path(graph_name, 'node_map'), False, (num_nodes,), dtype)
    dlpack = data.to_dlpack()
    node_map = F.zerocopy_from_dlpack(dlpack)

    # Load edge_map
    data = empty_shared_mem(_get_edata_path(graph_name, 'edge_map'), False, (num_edges,), dtype)
    dlpack = data.to_dlpack()
    edge_map = F.zerocopy_from_dlpack(dlpack)

    return part_id, num_partitions, node_map, edge_map


def get_shared_mem_partition_book(graph_name, graph_part):
    '''Get a graph partition book from shared memory.

    A graph partition book of a specific graph can be serialized to shared memory.
    We can reconstruct a graph partition book from shared memory.

    Parameters
    ----------
    graph_name : str
        The name of the graph.
    graph_part : DGLGraph
        The graph structure of a partition.

    Returns
    -------
    GraphPartitionBook
        A graph partition book for a particular partition.
    '''
    part_id, num_parts, node_map, edge_map = _get_shared_mem_metadata(graph_name)
    return GraphPartitionBook(part_id, num_parts, node_map, edge_map, graph_part)

class GraphPartitionBook:
    """GraphPartitionBook is used to store parition information.

    Parameters
    ----------
    part_id : int
        partition id of current GraphPartitionBook
    num_parts : int
        number of total partitions
    node_map : tensor
        global node id mapping to partition id
    edge_map : tensor
        global edge id mapping to partition id
    part_graph : DGLGraph
        The graph partition structure.
    """
    def __init__(self, part_id, num_parts, node_map, edge_map, part_graph):
        assert part_id >= 0, 'part_id cannot be a negative number.'
        assert num_parts > 0, 'num_parts must be greater than zero.'
        self._part_id = part_id
        self._num_partitions = num_parts
        node_map = utils.toindex(node_map)
        self._nid2partid = node_map.tousertensor()
        edge_map = utils.toindex(edge_map)
        self._eid2partid = edge_map.tousertensor()
        # Get meta data of GraphPartitionBook
        self._partition_meta_data = []
        _, nid_count = np.unique(F.asnumpy(self._nid2partid), return_counts=True)
        _, eid_count = np.unique(F.asnumpy(self._eid2partid), return_counts=True)
        for partid in range(self._num_partitions):
            part_info = {}
            part_info['machine_id'] = partid
            part_info['num_nodes'] = nid_count[partid]
            part_info['num_edges'] = eid_count[partid]
            self._partition_meta_data.append(part_info)
        # Get partid2nids
        self._partid2nids = []
        sorted_nid = F.tensor(np.argsort(F.asnumpy(self._nid2partid)))
        start = 0
        for offset in nid_count:
            part_nids = sorted_nid[start:start+offset]
            start += offset
            self._partid2nids.append(part_nids)
        # Get partid2eids
        self._partid2eids = []
        sorted_eid = F.tensor(np.argsort(F.asnumpy(self._eid2partid)))
        start = 0
        for offset in eid_count:
            part_eids = sorted_eid[start:start+offset]
            start += offset
            self._partid2eids.append(part_eids)
        # Get nidg2l
        self._nidg2l = [None] * self._num_partitions
        global_id = part_graph.ndata[NID]
        max_global_id = np.amax(F.asnumpy(global_id))
        # TODO(chao): support int32 index
        g2l = F.zeros((max_global_id+1), F.int64, F.context(global_id))
        g2l = F.scatter_row(g2l, global_id, F.arange(0, len(global_id)))
        self._nidg2l[self._part_id] = g2l
        # Get eidg2l
        self._eidg2l = [None] * self._num_partitions
        global_id = part_graph.edata[EID]
        max_global_id = np.amax(F.asnumpy(global_id))
        # TODO(chao): support int32 index
        g2l = F.zeros((max_global_id+1), F.int64, F.context(global_id))
        g2l = F.scatter_row(g2l, global_id, F.arange(0, len(global_id)))
        self._eidg2l[self._part_id] = g2l
        # node size and edge size
        self._edge_size = len(self.partid2eids(part_id))
        self._node_size = len(self.partid2nids(part_id))

    def shared_memory(self, graph_name):
        """Move data to shared memory.

        Parameters
        ----------
        graph_name : str
            The graph name
        """
        self._meta, self._nid2partid, self._eid2partid = _move_metadata_to_shared_mam(
            graph_name, self.num_nodes(), self.num_edges(), self._part_id, self._num_partitions,
            self._nid2partid, self._eid2partid)

    def num_partitions(self):
        """Return the number of partitions.

        Returns
        -------
        int
            number of partitions
        """
        return self._num_partitions

    def metadata(self):
        """Return the partition meta data.

        The meta data includes:

        * The machine ID.
        * The machine IP address.
        * Number of nodes and edges of each partition.

        Examples
        --------
        >>> print(g.get_partition_book().metadata())
        >>> [{'machine_id' : 0, 'num_nodes' : 3000, 'num_edges' : 5000},
        ...  {'machine_id' : 1, 'num_nodes' : 2000, 'num_edges' : 4888},
        ...  ...]

        Returns
        -------
        list[dict[str, any]]
            Meta data of each partition.
        """
        return self._partition_meta_data

    def num_nodes(self):
        """ The total number of nodes
        """
        return len(self._nid2partid)

    def num_edges(self):
        """ The total number of edges
        """
        return len(self._eid2partid)

    def nid2partid(self, nids):
        """From global node IDs to partition IDs

        Parameters
        ----------
        nids : tensor
            global node IDs

        Returns
        -------
        tensor
            partition IDs
        """
        return F.gather_row(self._nid2partid, nids)

    def eid2partid(self, eids):
        """From global edge IDs to partition IDs

        Parameters
        ----------
        eids : tensor
            global edge IDs

        Returns
        -------
        tensor
            partition IDs
        """
        return F.gather_row(self._eid2partid, eids)

    def partid2nids(self, partid):
        """From partition id to global node IDs

        Parameters
        ----------
        partid : int
            partition id

        Returns
        -------
        tensor
            node IDs
        """
        return self._partid2nids[partid]

    def partid2eids(self, partid):
        """From partition id to global edge IDs

        Parameters
        ----------
        partid : int
            partition id

        Returns
        -------
        tensor
            edge IDs
        """
        return self._partid2eids[partid]

    def nid2localnid(self, nids, partid):
        """Get local node IDs within the given partition.

        Parameters
        ----------
        nids : tensor
            global node IDs
        partid : int
            partition ID

        Returns
        -------
        tensor
             local node IDs
        """
        if partid != self._part_id:
            raise RuntimeError('Now GraphPartitionBook does not support \
                getting remote tensor of nid2localnid.')
        return F.gather_row(self._nidg2l[partid], nids)

    def eid2localeid(self, eids, partid):
        """Get the local edge ids within the given partition.

        Parameters
        ----------
        eids : tensor
            global edge ids
        partid : int
            partition ID

        Returns
        -------
        tensor
             local edge ids
        """
        if partid != self._part_id:
            raise RuntimeError('Now GraphPartitionBook does not support \
                getting remote tensor of eid2localeid.')
        return F.gather_row(self._eidg2l[partid], eids)

    def get_partition(self, partid):
        """Get the graph of one partition.

        Parameters
        ----------
        partid : int
            Partition ID.

        Returns
        -------
        DGLGraph
            The graph of the partition.
        """
        #TODO(zhengda) add implementation later.


class RangePartitionBook:
    """GraphPartitionBook is used to store parition information.

    Parameters
    ----------
    part_id : int
        partition id of current GraphPartitionBook
    num_parts : int
        number of total partitions
    node_map : tensor
        map global node id to partition id
    edge_map : tensor
        map global edge id to partition id
    """
    def __init__(self, part_id, num_parts, node_map, edge_map):
        assert part_id >= 0, 'part_id cannot be a negative number.'
        assert num_parts > 0, 'num_parts must be greater than zero.'
        self._part_id = part_id
        self._num_partitions = num_parts
        self._node_map = node_map
        self._edge_map = edge_map
        # Get meta data of GraphPartitionBook
        self._partition_meta_data = []
        for partid in range(self._num_partitions):
            nrange_start = node_map[partid - 1] if partid > 0 else 0
            nrange_end = node_map[partid]
            erange_start = edge_map[partid - 1] if partid > 0 else 0
            erange_end = edge_map[partid]
            part_info = {}
            part_info['machine_id'] = partid
            part_info['num_nodes'] = nrange_end - nrange_start
            part_info['num_edges'] = erange_end - erange_start
            self._partition_meta_data.append(part_info)


    def num_partitions(self):
        """Return the number of partitions.

        Returns
        -------
        int
            number of partitions
        """
        return self._num_partitions


    def metadata(self):
        """Return the partition meta data.

        The meta data includes:

        * The machine ID.
        * The machine IP address.
        * Number of nodes and edges of each partition.

        Examples
        --------
        >>> print(g.get_partition_book().metadata())
        >>> [{'machine_id' : 0, 'num_nodes' : 3000, 'num_edges' : 5000},
        ...  {'machine_id' : 1, 'num_nodes' : 2000, 'num_edges' : 4888},
        ...  ...]

        Returns
        -------
        list[dict[str, any]]
            Meta data of each partition.
        """
        return self._partition_meta_data


    def nid2partid(self, nids):
        """From global node IDs to partition IDs

        Parameters
        ----------
        nids : tensor
            global node IDs

        Returns
        -------
        tensor
            partition IDs
        """
        ret = _CAPI_DGLRangeSearch(self._node_map, nids)
        ret = utils.toindex(ret)
        return ret.tousertensor()


    def eid2partid(self, eids):
        """From global edge IDs to partition IDs

        Parameters
        ----------
        eids : tensor
            global edge IDs

        Returns
        -------
        tensor
            partition IDs
        """
        ret = _CAPI_DGLRangeSearch(self._edge_map, eids)
        ret = utils.toindex(ret)
        return ret.tousertensor()


    def partid2nids(self, partid):
        """From partition id to global node IDs

        Parameters
        ----------
        partid : int
            partition id

        Returns
        -------
        tensor
            node IDs
        """
        # TODO do we need to cache it?
        start = self._node_map[partid - 1] if partid > 0 else 0
        end = self._node_map[partid]
        return F.arange(start, end)


    def partid2eids(self, partid):
        """From partition id to global edge IDs

        Parameters
        ----------
        partid : int
            partition id

        Returns
        -------
        tensor
            edge IDs
        """
        # TODO do we need to cache it?
        start = self._edge_map[partid - 1] if partid > 0 else 0
        end = self._edge_map[partid]
        return F.arange(start, end)


    def nid2localnid(self, nids, partid):
        """Get local node IDs within the given partition.

        Parameters
        ----------
        nids : tensor
            global node IDs
        partid : int
            partition ID

        Returns
        -------
        tensor
             local node IDs
        """
        if partid != self._part_id:
            raise RuntimeError('Now GraphPartitionBook does not support \
                getting remote tensor of nid2localnid.')

        start = self._node_map[partid - 1] if partid > 0 else 0
        end = self._node_map[partid]
        assert F.sum((nids >= start) * (nids < end), 0) == len(nids)
        return nids - start


    def eid2localeid(self, eids, partid):
        """Get the local edge ids within the given partition.

        Parameters
        ----------
        eids : tensor
            global edge ids
        partid : int
            partition ID

        Returns
        -------
        tensor
             local edge ids
        """
        if partid != self._part_id:
            raise RuntimeError('Now GraphPartitionBook does not support \
                getting remote tensor of eid2localeid.')

        start = self._edge_map[partid - 1] if partid > 0 else 0
        end = self._edge_map[partid]
        assert F.sum((eids >= start) * (eids < end), 0) == len(eids)
        return eids - start


    def get_partition(self, partid):
        """Get the graph of one partition.

<<<<<<< HEAD
        Parameters
        ----------
        partid : int
            Partition ID.

        Returns
        -------
        DGLGraph
            The graph of the partition.
        """
        #TODO(zhengda) add implementation later.
=======
        return self._graph

    def get_node_size(self):
        """Get the number of nodes in the current partition.

        Return
        ------
        int
            The number of nodes in current partition
        """
        return self._node_size

    def get_edge_size(self):
        """Get the number of edges in the current partition.

        Return
        ------
        int
            The number of edges in current partition
        """
        return self._edge_size

class PartitionPolicy(object):
    """Wrapper for GraphPartitionBook and RangePartitionBook.

    We can extend this class to support HeteroGraph in the future.

    Parameters
    ----------
    policy_str : str
        partition-policy string, e.g., 'edge' or 'node'.
    part_id : int
        partition ID
    partition_book : GraphPartitionBook or RangePartitionBook
        Main class storing the partition information
    """
    def __init__(self, policy_str, part_id, partition_book):
        # TODO(chao): support more policies for HeteroGraph
        assert policy_str in ('edge', 'node'), 'policy_str must be \'edge\' or \'node\'.'
        assert part_id >= 0, 'part_id %d cannot be a negative number.' % part_id
        self._policy_str = policy_str
        self._part_id = part_id
        self._partition_book = partition_book

    @property
    def policy_str(self):
        """Get policy string"""
        return self._policy_str

    @property
    def part_id(self):
        """Get partition ID"""
        return self._part_id

    @property
    def partition_book(self):
        """Get partition book"""
        return self._partition_book

    def to_local(self, id_tensor):
        """Mapping global ID to local ID.

        Parameters
        ----------
        id_tensor : tensor
            Gloabl ID tensor

        Return
        ------
        tensor
            local ID tensor
        """
        if self._policy_str == 'edge':
            return self._partition_book.eid2localeid(id_tensor, self._part_id)
        elif self._policy_str == 'node':
            return self._partition_book.nid2localnid(id_tensor, self._part_id)
        else:
            raise RuntimeError('Cannot support policy: %s ' % self._policy_str)

    def to_partid(self, id_tensor):
        """Mapping global ID to partition ID.

        Parameters
        ----------
        id_tensor : tensor
            Global ID tensor

        Return
        ------
        tensor
            partition ID
        """
        if self._policy_str == 'edge':
            return self._partition_book.eid2partid(id_tensor)
        elif self._policy_str == 'node':
            return self._partition_book.nid2partid(id_tensor)
        else:
            raise RuntimeError('Cannot support policy: %s ' % self._policy_str)

    def get_data_size(self):
        """Get data size of current partition.

        Returns
        -------
        int
            data size
        """
        if self._policy_str == 'edge':
            return len(self._partition_book.partid2eids(self._part_id))
        elif self._policy_str == 'node':
            return len(self._partition_book.partid2nids(self._part_id))
        else:
            raise RuntimeError('Cannot support policy: %s ' % self._policy_str)
>>>>>>> 02dd6d90
<|MERGE_RESOLUTION|>--- conflicted
+++ resolved
@@ -310,6 +310,26 @@
         """
         #TODO(zhengda) add implementation later.
 
+    def get_node_size(self):
+        """Get the number of nodes in the current partition.
+
+        Return
+        ------
+        int
+            The number of nodes in current partition
+        """
+        return self._node_size
+
+    def get_edge_size(self):
+        """Get the number of edges in the current partition.
+
+        Return
+        ------
+        int
+            The number of edges in current partition
+        """
+        return self._edge_size
+
 
 class RangePartitionBook:
     """GraphPartitionBook is used to store parition information.
@@ -357,6 +377,16 @@
         return self._num_partitions
 
 
+    def num_nodes(self):
+        """ The total number of nodes
+        """
+        return self._node_map[-1]
+
+    def num_edges(self):
+        """ The total number of edges
+        """
+        return self._edge_map[-1]
+
     def metadata(self):
         """Return the partition meta data.
 
@@ -508,7 +538,6 @@
     def get_partition(self, partid):
         """Get the graph of one partition.
 
-<<<<<<< HEAD
         Parameters
         ----------
         partid : int
@@ -520,8 +549,6 @@
             The graph of the partition.
         """
         #TODO(zhengda) add implementation later.
-=======
-        return self._graph
 
     def get_node_size(self):
         """Get the number of nodes in the current partition.
@@ -531,7 +558,9 @@
         int
             The number of nodes in current partition
         """
-        return self._node_size
+        range_start = self._node_map[self._partid - 1] if self._partid > 0 else 0
+        range_end = self._node_map[self._partid]
+        return range_end - range_start
 
     def get_edge_size(self):
         """Get the number of edges in the current partition.
@@ -541,7 +570,9 @@
         int
             The number of edges in current partition
         """
-        return self._edge_size
+        range_start = self._edge_map[self._partid - 1] if self._partid > 0 else 0
+        range_end = self._edge_map[self._partid]
+        return range_end - range_start
 
 class PartitionPolicy(object):
     """Wrapper for GraphPartitionBook and RangePartitionBook.
@@ -633,5 +664,4 @@
         elif self._policy_str == 'node':
             return len(self._partition_book.partid2nids(self._part_id))
         else:
-            raise RuntimeError('Cannot support policy: %s ' % self._policy_str)
->>>>>>> 02dd6d90
+            raise RuntimeError('Cannot support policy: %s ' % self._policy_str)
<<<<<<< HEAD
=======
import os
import time
import argparse

>>>>>>> e201c950
import dgl
import argparse
import torch as th
<<<<<<< HEAD
import os
import time
import torch.multiprocessing as mp

NUM_PROC = 8

# We use a simple range partition in this demo.
# 8 rows of data, and each machine has 2 rows of data.
partition_book = [0,0,1,1,2,2,3,3]

# For real tasks, the global_to_local data could be read from file.
global_to_local = []
global_to_local.append([0,1,0,0,0,0,0,0])
global_to_local.append([0,0,0,1,0,0,0,0])
global_to_local.append([0,0,0,0,0,1,0,0])
global_to_local.append([0,0,0,0,0,0,0,1])
=======
import torch.multiprocessing as mp

NUM_PROC = 8

# We use a simple range partition in this demo.
# 8 rows of data, and each machine has 2 rows of data.
partition_book = [0,0,1,1,2,2,3,3]

# For real tasks, the global_to_local data could be read from file.
global_to_local = []
global_to_local.append([0,1,0,0,0,0,0,0])
global_to_local.append([0,0,0,1,0,0,0,0])
global_to_local.append([0,0,0,0,0,1,0,0])
global_to_local.append([0,0,0,0,0,0,0,1])

data_list = []
data_list.append(th.tensor([[1.,1.],[2.,2.]]))
data_list.append(th.tensor([[3.,3.],[4.,4.]]))
data_list.append(th.tensor([[5.,5.],[6.,6.]]))
data_list.append(th.tensor([[7.,7.],[8.,8.]]))

server_namebook = { 0:'127.0.0.1:50055', 1:'127.0.0.1:50056', 2:'127.0.0.1:50057', 3:'127.0.0.1:50058' }
client_namebook = { 0:'127.0.0.1:50051', 1:'127.0.0.1:50052', 2:'127.0.0.1:50053', 3:'127.0.0.1:50054' }

def start_server(server_id, data_tensor, global_to_local):
    server = dgl.contrib.KVServer(
        server_id=server_id, 
        client_namebook=client_namebook, 
        server_addr=server_namebook[server_id])

    server.set_global_to_local(name='embed', global_to_local=global_to_local)

    server.init_data(name='embed', data_tensor=data_tensor)
>>>>>>> e201c950

data_list = []
data_list.append(th.tensor([[1.,1.],[2.,2.]]))
data_list.append(th.tensor([[3.,3.],[4.,4.]]))
data_list.append(th.tensor([[5.,5.],[6.,6.]]))
data_list.append(th.tensor([[7.,7.],[8.,8.]]))

<<<<<<< HEAD
client_namebook = { 0:'127.0.0.1:50051', 1:'127.0.0.1:50052', 2:'127.0.0.1:50053', 3:'127.0.0.1:50054' }

server_namebook = { 0:'127.0.0.1:50055', 1:'127.0.0.1:50056', 2:'127.0.0.1:50057', 3:'127.0.0.1:50058' }

def start_server(server_id, data_tensor, global_to_local):
    server = dgl.contrib.KVServer(
        server_id=server_id, 
        client_namebook=client_namebook, 
        global_to_local=global_to_local,
        server_addr=server_namebook[server_id])

    server.init_data(name='embed', data_tensor=data_tensor)

    server.start()

def start_client(client_id, data_tensor, global_to_local):
    time.sleep(2) # wait server start

    client = dgl.contrib.KVClient(
        client_id=client_id, 
        local_server_id=client_id, 
        server_namebook=server_namebook, 
        client_addr=client_namebook[client_id],
        partition_book=partition_book,
        global_to_local=global_to_local)

    client.init_local_data(name='embed', data_tensor=data_tensor)
=======
def start_client(client_id, data_tensor, global_to_local):
    time.sleep(2) # wait server start

    client = dgl.contrib.KVClient(
        client_id=client_id, 
        local_server_id=client_id, 
        server_namebook=server_namebook, 
        client_addr=client_namebook[client_id])

    client.set_partition_book(name='embed', partition_book=partition_book)

    client.set_global_to_local(name='embed', global_to_local=global_to_local)

    client.init_data(name='embed', data_tensor=data_tensor)
>>>>>>> e201c950

    client.connect()

    # push
    ID = th.tensor([0,1,2,3,4,5,6,7])
    data = th.tensor([[1.,1.],[1.,1.],[1.,1.],[1.,1.],[1.,1.],[1.,1.],[1.,1.],[1.,1.]])
    client.push(name='embed', id_tensor=ID, data_tensor=data)

    # push 
    ID = th.tensor([0,2,4,6])
    data = th.tensor([[1.,1.],[1.,1.],[1.,1.],[1.,1.]])
    client.push(name='embed', id_tensor=ID, data_tensor=data)

    # push
    ID = th.tensor([1,3,5,7])
    data = th.tensor([[1.,1.],[1.,1.],[1.,1.],[1.,1.]])
    client.push(name='embed', id_tensor=ID, data_tensor=data)

    # push
    ID = th.tensor([2,4,3,1,7,5,0,6])
    data = th.tensor([[1.,1.],[1.,1.],[1.,1.],[1.,1.],[1.,1.],[1.,1.],[1.,1.],[1.,1.]])
    client.push(name='embed', id_tensor=ID, data_tensor=data)

    # push
    ID = th.tensor([0,1])
    data = th.tensor([[1.,1.],[1.,1.]])
    client.push(name='embed', id_tensor=ID, data_tensor=data)

    # push
    ID = th.tensor([2,3])
    data = th.tensor([[1.,1.],[1.,1.]])
    client.push(name='embed', id_tensor=ID, data_tensor=data)

    # push
    ID = th.tensor([4,5])
    data = th.tensor([[1.,1.],[1.,1.]])
    client.push(name='embed', id_tensor=ID, data_tensor=data)

    # push
    ID = th.tensor([6,7])
    data = th.tensor([[1.,1.],[1.,1.]])
    client.push(name='embed', id_tensor=ID, data_tensor=data)


    # wait all push() finish
    client.barrier()

    if client_id == 0:
        ID = th.tensor([0,1,2,3,4,5,6,7])
        result_0 = client.pull(name='embed', id_tensor=ID)
        target_tensor = th.tensor(
          [[17., 17.],
           [18., 18.],
           [19., 19.],
           [20., 20.],
           [21., 21.],
           [22., 22.],
           [23., 23.],
           [24., 24.]])
        assert th.equal(result_0, target_tensor) == True

        ID = th.tensor([6,4,2,0])
        result_1 = client.pull(name='embed', id_tensor=ID)
        target_tensor = th.tensor(
          [[23., 23.],
           [21., 21.],
           [19., 19.],
           [17., 17.]])
        assert th.equal(result_1, target_tensor) == True


        ID = th.tensor([7,5,3,1])
        result_2 = client.pull(name='embed', id_tensor=ID)
        target_tensor = th.tensor(
          [[24., 24.],
           [22., 22.],
           [20., 20.],
           [18., 18.]])
        assert th.equal(result_2, target_tensor) == True


        ID = th.tensor([3,3,4,4])
        result_3 = client.pull(name='embed', id_tensor=ID)
        target_tensor = th.tensor(
          [[20., 20.],
           [20., 20.],
           [21., 21.],
           [21., 21.]])
        assert th.equal(result_3, target_tensor) == True


        ID = th.tensor([0,1])
        result_4 = client.pull(name='embed', id_tensor=ID)
        target_tensor = th.tensor(
          [[17., 17.],
           [18., 18.]])
        assert th.equal(result_4, target_tensor) == True

        ID = th.tensor([2,3])
        result_5 = client.pull(name='embed', id_tensor=ID)
        target_tensor = th.tensor(
          [[19., 19.],
           [20., 20.]])
        assert th.equal(result_5, target_tensor) == True

        ID = th.tensor([4,5])
        result_6 = client.pull(name='embed', id_tensor=ID)
        target_tensor = th.tensor(
          [[21., 21.],
           [22., 22.]])
        assert th.equal(result_6, target_tensor) == True

        ID = th.tensor([6,7])
        result_7 = client.pull(name='embed', id_tensor=ID)
        target_tensor = th.tensor(
          [[23., 23.],
           [24., 24.]])
        assert th.equal(result_7, target_tensor) == True

        ID = th.tensor([0,0,0,0,0])
        result_8 = client.pull(name='embed', id_tensor=ID)
        target_tensor = th.tensor(
          [[17., 17.],
           [17., 17.],
           [17., 17.],
           [17., 17.],
           [17., 17.]])
        assert th.equal(result_8, target_tensor) == True

        client.shut_down()

if __name__ == '__main__':
    for data in data_list:
        data.share_memory_()

    procs = []
    for i in range(NUM_PROC):
        if i < 4:
            proc = mp.Process(target=start_server, args=(i, data_list[i], global_to_local[i]))
        else:
            proc = mp.Process(target=start_client, args=(i-4, data_list[i-4], global_to_local[i-4]))
        procs.append(proc)
        proc.start()
    for proc in procs:
        proc.join()
<|MERGE_RESOLUTION|>--- conflicted
+++ resolved
@@ -1,16 +1,9 @@
-<<<<<<< HEAD
-=======
 import os
 import time
 import argparse
 
->>>>>>> e201c950
 import dgl
-import argparse
 import torch as th
-<<<<<<< HEAD
-import os
-import time
 import torch.multiprocessing as mp
 
 NUM_PROC = 8
@@ -25,21 +18,6 @@
 global_to_local.append([0,0,0,1,0,0,0,0])
 global_to_local.append([0,0,0,0,0,1,0,0])
 global_to_local.append([0,0,0,0,0,0,0,1])
-=======
-import torch.multiprocessing as mp
-
-NUM_PROC = 8
-
-# We use a simple range partition in this demo.
-# 8 rows of data, and each machine has 2 rows of data.
-partition_book = [0,0,1,1,2,2,3,3]
-
-# For real tasks, the global_to_local data could be read from file.
-global_to_local = []
-global_to_local.append([0,1,0,0,0,0,0,0])
-global_to_local.append([0,0,0,1,0,0,0,0])
-global_to_local.append([0,0,0,0,0,1,0,0])
-global_to_local.append([0,0,0,0,0,0,0,1])
 
 data_list = []
 data_list.append(th.tensor([[1.,1.],[2.,2.]]))
@@ -59,43 +37,9 @@
     server.set_global_to_local(name='embed', global_to_local=global_to_local)
 
     server.init_data(name='embed', data_tensor=data_tensor)
->>>>>>> e201c950
-
-data_list = []
-data_list.append(th.tensor([[1.,1.],[2.,2.]]))
-data_list.append(th.tensor([[3.,3.],[4.,4.]]))
-data_list.append(th.tensor([[5.,5.],[6.,6.]]))
-data_list.append(th.tensor([[7.,7.],[8.,8.]]))
-
-<<<<<<< HEAD
-client_namebook = { 0:'127.0.0.1:50051', 1:'127.0.0.1:50052', 2:'127.0.0.1:50053', 3:'127.0.0.1:50054' }
-
-server_namebook = { 0:'127.0.0.1:50055', 1:'127.0.0.1:50056', 2:'127.0.0.1:50057', 3:'127.0.0.1:50058' }
-
-def start_server(server_id, data_tensor, global_to_local):
-    server = dgl.contrib.KVServer(
-        server_id=server_id, 
-        client_namebook=client_namebook, 
-        global_to_local=global_to_local,
-        server_addr=server_namebook[server_id])
-
-    server.init_data(name='embed', data_tensor=data_tensor)
 
     server.start()
 
-def start_client(client_id, data_tensor, global_to_local):
-    time.sleep(2) # wait server start
-
-    client = dgl.contrib.KVClient(
-        client_id=client_id, 
-        local_server_id=client_id, 
-        server_namebook=server_namebook, 
-        client_addr=client_namebook[client_id],
-        partition_book=partition_book,
-        global_to_local=global_to_local)
-
-    client.init_local_data(name='embed', data_tensor=data_tensor)
-=======
 def start_client(client_id, data_tensor, global_to_local):
     time.sleep(2) # wait server start
 
@@ -110,7 +54,6 @@
     client.set_global_to_local(name='embed', global_to_local=global_to_local)
 
     client.init_data(name='embed', data_tensor=data_tensor)
->>>>>>> e201c950
 
     client.connect()
 
